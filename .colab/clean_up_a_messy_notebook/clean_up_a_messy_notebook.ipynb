--- conflicted
+++ resolved
@@ -1,1040 +1,4 @@
 {
-<<<<<<< HEAD
-    "cells": [
-        {
-            "cell_type": "markdown",
-            "metadata": {},
-            "source": [
-                "<p align=\"center\">\n",
-                "    <a href=\"https://bit.ly/3SuC4nm\"><img src=\"https://colab.research.google.com/assets/colab-badge.svg\" alt=\"Open in Colab\"/></a>\n",
-                "</p>"
-            ]
-        },
-        {
-            "cell_type": "markdown",
-            "metadata": {},
-            "source": [
-                "<div class=\"alert alert-info\">\n",
-                "\n",
-                "If you encounter issues you cannot resolve, simply ask in our [Slack community](https://join.slack.com/t/lineacommunity/shared_invite/zt-18kizfn3b-1Qu_HDT3ahGudnAwoFAw9Q)'s `#support` channel. We are always happy and ready to help you!\n",
-                "\n",
-                "</div>"
-            ]
-        },
-        {
-            "cell_type": "markdown",
-            "metadata": {},
-            "source": [
-                "Let's install and load LineaPy, along with other packages."
-            ]
-        },
-        {
-            "cell_type": "code",
-            "execution_count": null,
-            "metadata": {},
-            "outputs": [],
-            "source": [
-                "\n",
-                "%%capture\n",
-                "!pip -q install lineapy~=0.2 scikit-learn pandas matplotlib"
-            ]
-        },
-        {
-            "cell_type": "code",
-            "execution_count": 1,
-            "metadata": {},
-            "outputs": [],
-            "source": [
-                "\n",
-                "%load_ext lineapy"
-            ]
-        },
-        {
-            "cell_type": "code",
-            "execution_count": null,
-            "metadata": {
-                "id": "pK9HKAGvpiuo"
-            },
-            "outputs": [],
-            "source": [
-                "import lineapy\n",
-                "lineapy.tag(\"Clean up notebooks demo\")"
-            ]
-        },
-        {
-            "cell_type": "markdown",
-            "metadata": {},
-            "source": [
-                "# Use LineaPy to Clean up Messy Notebooks"
-            ]
-        },
-        {
-            "cell_type": "markdown",
-            "metadata": {},
-            "source": [
-                "## Scenario\n",
-                "\n",
-                "As a data scientist using the Jupyter notebook day-to-day, we embrace non-linear workflows, i.e., jumping around between cells, deleting cells, editing cells, and executing the same cell multiple times until we think we have some good results or \"[artifacts](https://docs.lineapy.org/en/latest/concepts/artifact.html#artifact)\" (e.g., tables, models, charts). Finally, we share our results and notebook with our colleagues/supervisors/stakeholders to declare victory."
-            ]
-        },
-        {
-            "cell_type": "markdown",
-            "metadata": {},
-            "source": [
-                "## What might happen next?\n",
-                "\n",
-                "With the highly dynamic, non-leaner workflows in notebooks, any of the following may happen:\n",
-                "\n",
-                "* We spend some time reorganizing all the non-linear operations we performed in the notebook and wrapping everything into a script or different modules so we can reuse or share the logic in the future.\n",
-                "* Our colleague try to rerun our notebook but cannot reproduce our result.\n",
-                "* We forget this notebook. Several months from now, our supervisor asks us to rerun the notebook with the latest data but we do not remember the exact steps to produce the previous result.\n",
-                "* We hand over the notebook to our ML engineers to productionize our work but they can only guess what exactly happened when we created the notebook.\n",
-                "\n",
-                "The common pattern here is that someone (data scientist, data engineer, or ML engineer) needs to spend the time to go through non-sequential notebook cell operations and extract them into sequential code, which might be a lot of challenge or pain when notebooks become more complex.\n",
-                "\n",
-                "Two normal ways to avoid these issues are:\n",
-                "\n",
-                "* Keep the notebook in sequential operation by constantly re-executing the entire notebook from end to end during development.\n",
-                "* Version the notebook whenever there is a potential need for revisit in the future\n",
-                "\n",
-                "However, constantly re-executing and versioning the entire notebook creates a huge burden for the notebook author and interrupts their thinking process, hence decreasing productivity."
-            ]
-        },
-        {
-            "cell_type": "markdown",
-            "metadata": {},
-            "source": [
-                "## How can LineaPy help here?\n",
-                "\n",
-                "With just two lines of code, LineaPy helps to remove the complexity of notebook productionization issues (code cleanup, versioning, etc.) from data scientists and ML engineers while having them continue to work with notebooks in their most familiar way.\n",
-                "\n",
-                "```\n",
-                "import lineapy\n",
-                "\n",
-                "........................\n",
-                ".\n",
-                ". your original notebook\n",
-                ".\n",
-                "........................\n",
-                "\n",
-                "lineapy.save(object, 'artifact_name')\n",
-                "```"
-            ]
-        },
-        {
-            "cell_type": "markdown",
-            "metadata": {
-                "id": "aUMTcczWmiuj"
-            },
-            "source": [
-                "## What will we learn in rest of the notebook?\n",
-                "\n",
-                "In this demo, we are going to load the iris data features as a four-column data frame and mutate it several times to mimic feature engineering processes during the data exploration phase.\n",
-                "\n",
-                "Throughout the demo, we can save an artifact whenever we want, i.e., when we see something interesting but are not entirely sure if it is the final result we are looking for. So, we can have checkpoints and continue the exploration.\n",
-                "\n",
-                "In the end, we will learn:\n",
-                "\n",
-                "* How to use the `get_code()` method to extract cleaned-up code to create the artifact from a messy notebook.\n",
-                "* How to use the artifact store to see and retrieve different versions of the same artifact.\n",
-                "\n",
-                "In sum, the demo will show that LineaPy can help data scientists and ML engineers save time on notebook cleanup and instead focus more on generating insights.\n",
-                "\n",
-                "We strongly encourage you to try this notebook on your own and check out the official [documentation](https://docs.lineapy.org/en/latest/index.html) to learn more use cases of LineaPy."
-            ]
-        },
-        {
-            "cell_type": "markdown",
-            "metadata": {},
-            "source": [
-                "## Demo"
-            ]
-        },
-        {
-            "cell_type": "markdown",
-            "metadata": {
-                "id": "ZuB5tlSDQC47"
-            },
-            "source": [
-                "### Setup the demo"
-            ]
-        },
-        {
-            "cell_type": "code",
-            "execution_count": 2,
-            "metadata": {
-                "colab": {
-                    "base_uri": "https://localhost:8080/",
-                    "height": 424
-                },
-                "id": "JM12axJC2_6I",
-                "outputId": "713ffe2e-7420-4573-f0a8-cb29cd0097f0"
-            },
-            "outputs": [
-                {
-                    "data": {
-                        "text/html": [
-                            "<div>\n",
-                            "<style scoped>\n",
-                            "    .dataframe tbody tr th:only-of-type {\n",
-                            "        vertical-align: middle;\n",
-                            "    }\n",
-                            "\n",
-                            "    .dataframe tbody tr th {\n",
-                            "        vertical-align: top;\n",
-                            "    }\n",
-                            "\n",
-                            "    .dataframe thead th {\n",
-                            "        text-align: right;\n",
-                            "    }\n",
-                            "</style>\n",
-                            "<table border=\"1\" class=\"dataframe\">\n",
-                            "  <thead>\n",
-                            "    <tr style=\"text-align: right;\">\n",
-                            "      <th></th>\n",
-                            "      <th>sepal length (cm)_1</th>\n",
-                            "      <th>sepal width (cm)_1</th>\n",
-                            "      <th>petal length (cm)_1</th>\n",
-                            "      <th>petal width (cm)_1</th>\n",
-                            "    </tr>\n",
-                            "  </thead>\n",
-                            "  <tbody>\n",
-                            "    <tr>\n",
-                            "      <th>0</th>\n",
-                            "      <td>5.1</td>\n",
-                            "      <td>3.5</td>\n",
-                            "      <td>1.4</td>\n",
-                            "      <td>0.2</td>\n",
-                            "    </tr>\n",
-                            "    <tr>\n",
-                            "      <th>1</th>\n",
-                            "      <td>4.9</td>\n",
-                            "      <td>3.0</td>\n",
-                            "      <td>1.4</td>\n",
-                            "      <td>0.2</td>\n",
-                            "    </tr>\n",
-                            "    <tr>\n",
-                            "      <th>2</th>\n",
-                            "      <td>4.7</td>\n",
-                            "      <td>3.2</td>\n",
-                            "      <td>1.3</td>\n",
-                            "      <td>0.2</td>\n",
-                            "    </tr>\n",
-                            "    <tr>\n",
-                            "      <th>3</th>\n",
-                            "      <td>4.6</td>\n",
-                            "      <td>3.1</td>\n",
-                            "      <td>1.5</td>\n",
-                            "      <td>0.2</td>\n",
-                            "    </tr>\n",
-                            "    <tr>\n",
-                            "      <th>4</th>\n",
-                            "      <td>5.0</td>\n",
-                            "      <td>3.6</td>\n",
-                            "      <td>1.4</td>\n",
-                            "      <td>0.2</td>\n",
-                            "    </tr>\n",
-                            "    <tr>\n",
-                            "      <th>...</th>\n",
-                            "      <td>...</td>\n",
-                            "      <td>...</td>\n",
-                            "      <td>...</td>\n",
-                            "      <td>...</td>\n",
-                            "    </tr>\n",
-                            "    <tr>\n",
-                            "      <th>145</th>\n",
-                            "      <td>6.7</td>\n",
-                            "      <td>3.0</td>\n",
-                            "      <td>5.2</td>\n",
-                            "      <td>2.3</td>\n",
-                            "    </tr>\n",
-                            "    <tr>\n",
-                            "      <th>146</th>\n",
-                            "      <td>6.3</td>\n",
-                            "      <td>2.5</td>\n",
-                            "      <td>5.0</td>\n",
-                            "      <td>1.9</td>\n",
-                            "    </tr>\n",
-                            "    <tr>\n",
-                            "      <th>147</th>\n",
-                            "      <td>6.5</td>\n",
-                            "      <td>3.0</td>\n",
-                            "      <td>5.2</td>\n",
-                            "      <td>2.0</td>\n",
-                            "    </tr>\n",
-                            "    <tr>\n",
-                            "      <th>148</th>\n",
-                            "      <td>6.2</td>\n",
-                            "      <td>3.4</td>\n",
-                            "      <td>5.4</td>\n",
-                            "      <td>2.3</td>\n",
-                            "    </tr>\n",
-                            "    <tr>\n",
-                            "      <th>149</th>\n",
-                            "      <td>5.9</td>\n",
-                            "      <td>3.0</td>\n",
-                            "      <td>5.1</td>\n",
-                            "      <td>1.8</td>\n",
-                            "    </tr>\n",
-                            "  </tbody>\n",
-                            "</table>\n",
-                            "<p>150 rows × 4 columns</p>\n",
-                            "</div>"
-                        ],
-                        "text/plain": [
-                            "     sepal length (cm)_1  sepal width (cm)_1  petal length (cm)_1  \\\n",
-                            "0                    5.1                 3.5                  1.4   \n",
-                            "1                    4.9                 3.0                  1.4   \n",
-                            "2                    4.7                 3.2                  1.3   \n",
-                            "3                    4.6                 3.1                  1.5   \n",
-                            "4                    5.0                 3.6                  1.4   \n",
-                            "..                   ...                 ...                  ...   \n",
-                            "145                  6.7                 3.0                  5.2   \n",
-                            "146                  6.3                 2.5                  5.0   \n",
-                            "147                  6.5                 3.0                  5.2   \n",
-                            "148                  6.2                 3.4                  5.4   \n",
-                            "149                  5.9                 3.0                  5.1   \n",
-                            "\n",
-                            "     petal width (cm)_1  \n",
-                            "0                   0.2  \n",
-                            "1                   0.2  \n",
-                            "2                   0.2  \n",
-                            "3                   0.2  \n",
-                            "4                   0.2  \n",
-                            "..                  ...  \n",
-                            "145                 2.3  \n",
-                            "146                 1.9  \n",
-                            "147                 2.0  \n",
-                            "148                 2.3  \n",
-                            "149                 1.8  \n",
-                            "\n",
-                            "[150 rows x 4 columns]"
-                        ]
-                    },
-                    "execution_count": 2,
-                    "metadata": {},
-                    "output_type": "execute_result"
-                }
-            ],
-            "source": [
-                "# Load modules and data \n",
-                "from sklearn.datasets import load_iris\n",
-                "from sklearn.decomposition import PCA\n",
-                "from sklearn.discriminant_analysis import LinearDiscriminantAnalysis\n",
-                "import pandas as pd\n",
-                "import matplotlib.pyplot as plt\n",
-                "\n",
-                "iris = load_iris()\n",
-                "df = pd.DataFrame(iris.data, columns=[x+'_1' for x in iris.feature_names])\n",
-                "df"
-            ]
-        },
-        {
-            "cell_type": "code",
-            "execution_count": 3,
-            "metadata": {
-                "id": "1jXQe4Xyvwbt"
-            },
-            "outputs": [],
-            "source": [
-                "# Run this cell first to add a checkpoint before we do any mutation on the dataframe.\n",
-                "# We can rerun this cell at any point of mutation process.\n",
-                "art = lineapy.save(df, 'fancy iris')"
-            ]
-        },
-        {
-            "cell_type": "markdown",
-            "metadata": {
-                "id": "7KLg5ziJ3yw2"
-            },
-            "source": [
-                "### Mutate the data\n",
-                "\n",
-                "The following 3 cells all modify the dataframe `df` a little bit (for demo purpose). **Feel free to run them in any order, change parameters and re-execute them, or delete the cell** if you want to. To see how LineaPy can capture different versions, You can also save the same artifact multiple times by re-executing previous cells arbitrarily. We can compare these different versions of the same artifact at the end of the demo."
-            ]
-        },
-        {
-            "cell_type": "code",
-            "execution_count": 4,
-            "metadata": {},
-            "outputs": [],
-            "source": [
-                "c1,c2,c3=0,0,0 # Count how many mutate we've down during the process"
-            ]
-        },
-        {
-            "cell_type": "code",
-            "execution_count": 5,
-            "metadata": {
-                "colab": {
-                    "base_uri": "https://localhost:8080/"
-                },
-                "id": "3czXCWyRsMR_",
-                "outputId": "bd1c8702-f261-48c9-b1ff-9f041ecb4e16"
-            },
-            "outputs": [
-                {
-                    "name": "stdout",
-                    "output_type": "stream",
-                    "text": [
-                        "Index(['sepal length (cm)_1', 'sepal width (cm)_1', 'petal length (cm)_1',\n",
-                        "       'petal width (cm)_1', 'sepal length (cm)_2', 'sepal width (cm)_2',\n",
-                        "       'petal length (cm)_2', 'petal width (cm)_2'],\n",
-                        "      dtype='object')\n",
-                        "['sepallength(cm)_1', 'sepalwidth(cm)_1', 'petallength(cm)_1', 'petalwidth(cm)_1', 'sepallength(cm)_2', 'sepalwidth(cm)_2', 'petallength(cm)_2', 'petalwidth(cm)_2']\n"
-                    ]
-                }
-            ],
-            "source": [
-                "# Add new columns to the dataframe and print the column of the data frame\n",
-                "\n",
-                "power = df.shape[1] //4\n",
-                "for col in iris.feature_names:\n",
-                "  df[col+f'_{power+1}'] = df[col+'_1']**(power+1)\n",
-                "\n",
-                "clean_columnname = list([x.replace(' ','') for x in df.columns])\n",
-                "\n",
-                "print(df.columns)\n",
-                "print(clean_columnname)\n",
-                "\n",
-                "c1+=1"
-            ]
-        },
-        {
-            "cell_type": "code",
-            "execution_count": 6,
-            "metadata": {
-                "colab": {
-                    "base_uri": "https://localhost:8080/"
-                },
-                "id": "ucIInctPugo-",
-                "outputId": "c8940eec-3962-433c-e2dd-f67d205aabf7"
-            },
-            "outputs": [
-                {
-                    "name": "stdout",
-                    "output_type": "stream",
-                    "text": [
-                        "(155, 8)\n",
-                        "       sepal length (cm)_1  sepal width (cm)_1  petal length (cm)_1  petal width (cm)_1  sepal length (cm)_2  sepal width (cm)_2  petal length (cm)_2  petal width (cm)_2\n",
-                        "count           155.000000          155.000000           155.000000          155.000000           155.000000          155.000000           155.000000          155.000000\n",
-                        "mean              5.846452            3.059355             3.767742            1.203226            34.875355            9.543613            17.358452            2.037871\n",
-                        "std               0.835983            0.430297             1.784127            0.770682            10.040460            2.702603            12.835585            1.855696\n",
-                        "min               4.300000            2.000000             1.000000            0.100000            18.490000            4.000000             1.000000            0.010000\n",
-                        "25%               5.100000            2.800000             1.550000            0.300000            26.010000            7.840000             2.405000            0.090000\n",
-                        "50%               5.800000            3.000000             4.400000            1.300000            33.640000            9.000000            19.360000            1.690000\n",
-                        "75%               6.400000            3.300000             5.100000            1.800000            40.960000           10.890000            26.010000            3.240000\n",
-                        "max               7.900000            4.400000             6.900000            2.500000            62.410000           19.360000            47.610000            6.250000\n",
-                        "   sepal length (cm)_1  sepal width (cm)_1  petal length (cm)_1  petal width (cm)_1  sepal length (cm)_2  sepal width (cm)_2  petal length (cm)_2  petal width (cm)_2\n",
-                        "0                  5.1                 3.5                  1.4                 0.2                26.01               12.25                 1.96                0.04\n",
-                        "1                  4.9                 3.0                  1.4                 0.2                24.01                9.00                 1.96                0.04\n",
-                        "2                  4.7                 3.2                  1.3                 0.2                22.09               10.24                 1.69                0.04\n",
-                        "3                  4.6                 3.1                  1.5                 0.2                21.16                9.61                 2.25                0.04\n",
-                        "4                  5.0                 3.6                  1.4                 0.2                25.00               12.96                 1.96                0.04\n"
-                    ]
-                }
-            ],
-            "source": [
-                "# Random sample 30 rows and concatenate with the original dataset and look at some statistics of the dataframe\n",
-                "\n",
-                "df = pd.concat([df, df.sample(5, random_state=1111)])\n",
-                "\n",
-                "print(df.shape)\n",
-                "print(df.describe().to_string())\n",
-                "print(df.head().to_string())\n",
-                "\n",
-                "c2+=1"
-            ]
-        },
-        {
-            "cell_type": "code",
-            "execution_count": 7,
-            "metadata": {
-                "colab": {
-                    "base_uri": "https://localhost:8080/",
-                    "height": 438
-                },
-                "id": "3R1hEoIuuhcX",
-                "outputId": "46923cb3-a05d-4357-c9c6-75e2a5d6961b"
-            },
-            "outputs": [
-                {
-                    "data": {
-                        "image/png": "iVBORw0KGgoAAAANSUhEUgAAAXAAAAD4CAYAAAD1jb0+AAAAOXRFWHRTb2Z0d2FyZQBNYXRwbG90bGliIHZlcnNpb24zLjUuMSwgaHR0cHM6Ly9tYXRwbG90bGliLm9yZy/YYfK9AAAACXBIWXMAAAsTAAALEwEAmpwYAAEAAElEQVR4nOydd3xb9fX+33doe2/HcfZ29oIEAglhJ4xQRlklUOBHoUBLobSsQoG28KUUaIFCyyirzLLDCjOEETLJ3s6w423Z1tYdvz+u7pVkS46zmHper7xsS3dJkZ7Puc855zmCrutkkEEGGWTw/YP4bV9ABhlkkEEGe4cMgWeQQQYZfE+RIfAMMsggg+8pMgSeQQYZZPA9RYbAM8gggwy+p5C/yZMVFRXp/fr1+yZPmUEGGWTwvceSJUuadF0v7vz4N0rg/fr1Y/Hixd/kKTPIIIMMvvcQBGFbqsczEkoGGWSQwfcUGQLPIIMMMvieIkPgGWSQQQbfU3yjGngqRKNRdu7cSSgU+rYvJYPvEJxOJ71798Zms33bl5JBBt9ZfOsEvnPnTrKzs+nXrx+CIHzbl5PBdwC6rtPc3MzOnTvp37//t305GWTwnUWPJBRBEPIEQXhREIR1giCsFQRhiiAIBYIgvCcIwsbYz/y9uYBQKERhYWGGvDOwIAgChYWFmbuyDDLYDXqqgd8LvK3r+jBgDLAW+B3wvq7rg4H3Y3/vFTLknUFnZD4TGWSwe+yWwAVByAUOAx4B0HU9ouu6FzgJ+E9ss/8AJx+YS8wggwwy6DnWf1lHOKh825fxjaAnEXh/oBF4TBCEZYIg/FsQBA9Qquv6rtg2dUBpqp0FQbhYEITFgiAsbmxs3D9XnUEGGWSQAu1NQeY/tobNSxu+7Uv5RtATApeB8cCDuq6PA/x0kkt0YypEyskQuq4/rOv6RF3XJxYXd+kE/cHjo48+Yvbs2T1+fF/xyiuvsGbNGuvv6dOn96j7ddeuXfvlehobGzn22GO73aa5uZkZM2aQlZXFL3/5y30+ZwYZmAi0RwBQItq3fCXfDHpC4DuBnbqufxn7+0UMQq8XBKEcIPbzx7HkfcfRmcB7irvvvpuLLrpon89fXFxMeXk5CxcuTLuN0+nk1ltv5a677trn82WQQSJMAlejPw4C320Zoa7rdYIg7BAEYaiu6+uBmcCa2L/zgL/Efr66rxdzy+urWVPbvq+HScKIXjn84YSqtM/7/X5OP/10du7ciaqq3HjjjZxxxhksWbKEq666Cp/PR1FREY8//jjl5eVMnz6dMWPG8PHHH6MoCo8++iiTJ09m0aJFXHnllYRCIVwuF4899hhDhw7t0TX6/X4uv/xyVq1aRTQa5eabb+akk07i8ccf57XXXiMQCLB582bmzJnDnXfeCcAjjzzCHXfcQV5eHmPGjMHhcHDWWWfx2muv8fHHH3Pbbbfx0ksvAfDCCy9w6aWX4vV6eeSRR5g2bVqXa3jppZe47bbbAFBVlWuvvZa3334bURS56KKLuPzyy+nXrx9nnnkmb731FrIs8/DDD/P73/+eTZs2cc0113DJJZcAcPLJJ/P0009zyCGHpHy9Ho+HQw89lE2bNvXo/ckgg54i5IsCoCrqt3wl3wx6Wgd+OfC0IAh2YAtwPkb0/rwgCD8HtgGnH5hLPLB4++236dWrF2+++SYAbW1tRKNRLr/8cl599VWKi4t57rnnuP7663n00UcBCAQCLF++nE8++YQLLriAVatWMWzYMBYsWIAsy8yfP5/rrrvOItDd4fbbb+eII47g0Ucfxev1MnnyZI488kgAli9fzrJly3A4HAwdOpTLL78cSZK49dZbWbp0KdnZ2RxxxBGMGTOGqVOncuKJJzJ79mxOPfVU6/iKorBo0SLmzZvHLbfcwvz585POv3XrVvLz83E4HAA8/PDDVFdXs3z5cmRZpqWlxdq2T58+LF++nF//+tfMnTuXhQsXEgqFGDlypEXgEydO5IYbbtjL/5EMMth7BDpiEkomAo9D1/XlwMQUT83cnxfTXaR8oDBq1Ch+85vfcO211zJ79mymTZvGqlWrWLVqFUcddRRgRKTl5eXWPmeeeSYAhx12GO3t7Xi9Xjo6OjjvvPPYuHEjgiAQjUZ7fA3vvvsur732miUphEIhtm/fDsDMmTPJzc0FYMSIEWzbto2mpiYOP/xwCgoKADjttNPYsGFD2uOfcsopAEyYMIHq6uouz+/atYvE/MT8+fO55JJLkGXj42GeB+DEE0+03jefz0d2djbZ2dk4HA68Xi95eXmUlJRQW1vb49efQQb7C8EYgavKj2NY+7feifltY8iQISxdupR58+Zxww03MHPmTObMmUNVVRWff/55yn061ygLgsCNN97IjBkzePnll6murmb69Ok9vgZd13nppZe6SC5ffvmlFRUDSJKEoux5eZR5jHT7u1yuHjfNmMcSRTHp2kRRtI5tykgZZPBNI9gRk1B+JBH4j97Mqra2FrfbzTnnnMM111zD0qVLGTp0KI2NjRaBR6NRVq9ebe3z3HPPAfDpp5+Sm5tLbm4ubW1tVFRUAPD444/v0TUcc8wx/P3vf8co5oFly5Z1u/2kSZP4+OOPaW1tRVGUJKkmOzubjo6OPTr/kCFDkiLzo446ioceesgi5EQJpSfYsGEDI0eO3KN9Mshgf8CKwKM/Dg38R0/gK1euZPLkyYwdO5ZbbrmFG264Abvdzosvvsi1117LmDFjGDt2LJ999pm1j9PpZNy4cVxyySU88sgjAPz2t7/l97//PePGjdvjKPnGG28kGo0yevRoqqqquPHGG7vdvqKiguuuu47JkydzyCGH0K9fP0tm+elPf8r//d//MW7cODZv3tyj83s8HgYOHGglFS+88EL69OnD6NGjGTNmDM8888wevZ4PP/yQWbNmdbtNv379uOqqq3j88cfp3bv3XlXOZJBBZwStJOaPQ0IRzKjvm8DEiRP1zjXJa9euZfjw4d/YNewrpk+fzl133cXEialSAt8cfD4fWVlZKIrCnDlzuOCCC5gzZ85eH+/ll19myZIlViXKvuCwww7j1VdfJT9/r+xxLHzfPhsZdMW2Vc1sWlIPQO9hBQw9qKzLNrqms/Tdbaz/sp6z/nDQPp3vsWs/JdAWYeD4Eo69OPVd4JqFtZT0zaGod9Y+neubhCAIS3Rd70I6P3oN/PuKm2++mfnz5xMKhTj66KM5+eST9+l4c+bMobm5eZ+vq7GxkauuumqfyTuDHwZWvL+dmo1eREGgbkt7EoHrus7WFU0sen0rzTU+AFRVQ5L2ThjQdZ2QqYEr6TXwBc9vZPjUcg47Y8henee7hAyB7yE++uijb/sSAA5IE8yFF164z8coLi62FpN33nmHa6+9Nun5/v378/LLL+/zeTL4fkCJaJQPzMOTZ2fXpjbAINrtq1tY9PoWGrYl52vU6N4TeDigoGmGotAdgatR7QeT5MwQeAYHDMcccwzHHHPMt30ZGXyLiEZUstwysiyiKho71hrEXbfFaNizu2Smnz2U+q3trHh/h0Gszr07l5nAhPRVKJqqoWs6yg8kyZkh8AwyyOCAQYloyHaJ+up2Am0RXrt3ufVc2YAcjrqgipwiF7s2eo3t9yEyNhOYoiikPY6Z3MxE4BlkkMH3GpGgwkdPr2PaT4fgyrIfkHN46wN46wPJDwow4di+TJrd35JLVHXfidWMwD15jrTHMR//oXRqZgg8gwx+pGjc3sHGxQ0MOaiMfqOK9uuxG7a18+VrW7s87s61c9T5I+g9rCDpcU3dd2I1m3iyChzW751hauOZCDyDDDL4XiMaMXRgXdt/pcRNOztY9PpWtq5owuHpSi9nXD8Zd07XaN+UNvZFmzYj8Kx8J76WcMptzAXih2I3+6Nv5DnQ2Fvf79ra2iRDqkQkenz/6U9/sh6vrq7ucQfkPffcwxNPPLHH19UZ//jHPyyTr3R44YUXqKqqQhTFHnmTZ/DNwCQxTd13Am+p9fP2wyt57ravqNngZfIJ/Zn5s3gNvzvXIG27U0q5vxmB75uEEsXhlrE5JZQ0VShWBN5Nlcr3CRkC/46iV69evPjii7vdLpHAewrTBvess87am0tLwgUXXMDf//73brcZOXIk//vf/zjssMP2+XwZ7D9Ew0a0uy8E7q0P8O4jq/nvrV+yfU0LE4/vxzm3Hoym6sx7cCUAA8eXMO6oPkB64twfycWgL4Izy4Ysi2jpzpPRwA8g3vod1K3cv8csGwXH/SXt09+WH/isWbP485//zOjRoxk3bhxz5szhpptu4qabbqKyspKjjjqK2bNns2rVKoLBIOeffz4rVqxg2LBhBINBAH73u98RDAYZO3YsVVVV3H777aiqykUXXcRnn31GRUUFr776ahdjqQ8++IDx48dbboObNm3ikksuobGxEUmSeOGFF9ixYwd/+MMfyMvLY+XKlZx++umMGjWKe++9l2AwyCuvvMLAgQNxu93069ePRYsWMXny5JSvNdNN+d2EEjEJfM/JrK0xyOJ5W1n/RR2STWT80X0Yd1RfIiGFeQ98Td2WdvqPKWLriibKB+YiSoYBnBLVcKQ43v7RwCO4s+1IsthNFYoZ6f8wygh/9BG46Qe+YsUKVq1axbHHHmv5gb/44ossWbKECy64gOuvv97ax/QDf+CBB7jgggsALD/wZcuW8cc//pHrrruu2/NOmzaNBQsW0NbWhizL1gSbBQsWdIlUH3zwQdxuN2vXruWWW25hyZIlAPzlL3/B5XKxfPlynn76aQA2btzIZZddxurVq8nLy0vpSb5w4UImTJhg/X322Wdz2WWXsWLFCj777DPLOnfFihX885//ZO3atTz55JNs2LCBRYsWceGFFyZF3RMnTmTBggU9fs8z+G7A1MDVPYjAO1pCfPjUOp75wxdsXNzA6JmVnHvbVKbMGcTO9a08d/tXNNf6OernIzjsp0YAI9tFJFus2uRARuAdUZxZNiSbiBrVSGUTkonADyS6iZQPFL4tP/Bp06Zx33330b9/f2bNmsV7771HIBBg69atDB06NMkd8JNPPuGKK64AYPTo0YwePTrtcfv378/YsWOB7v2/zai4o6ODmpoay0fF6Yx3UUyaNMl63QMHDuToo4+23rMPP/zQ2q6kpIR169Z1+3oz+O5B2QMJxe8Ns+StalYvNHzeqw6rYMKxffHkOYhGVD58eh1rFtRS0i+Ho39eRW6xyyoflO1x3VtLYzIVj8D3LYlZNjDXWiw0RUeyJVs/Z6pQfmD4tvzAJ02axOLFixkwYABHHXUUTU1N/Otf/0qKjPcGnf3DTbklET31/+7s953oBZ7ouJjx//5+oidJzEB7hKXvbGPVJzXoqs6wQ8qZeFw/sguMhb65xsc7/1pFa12A8cf0YfKJA6zabpOMZbuIHuPLAxWB65pOyBfFlWVDkuPRvknm8fP8sCLwH72E8m35gdvtdiorK3nhhReYMmUK06ZN46677kqZ6DvssMMsS9dVq1bx9ddfW8/ZbLY9mv4DhiZtWsdmZ2fTu3dvXnnlFQDC4TCBQKCbvbsi4//9/US0Gw086Ivw2f828eQNn/H1BzsYPLGEs245mBlnDyO7wImu66z8aCcv/Hkx4YDCiVeMZcqcQUk+JuYCIdul3Uoo+6qBhwJRdB1c2XZkm7mAdD2W+Vg6ieX7hh89gX+bfuDTpk2jpKQEl8vFtGnT2LlzZ8qBw7/4xS/w+XwMHz6cm266KSlKv/jiixk9ejRnn312j1/zcccdxyeffGL9/eSTT3LfffcxevRopk6dSl1dXY+PBYambspNqfDyyy/Tu3dvPv/8c2bNmpXxR/mOIJWEEvJH+fK1LTx5/ecse287A8YWc9bNBzPzvBHkFrusbd7650o+eXYDFUPzOeOGyVSOKOh6/NgCIdtEJNm4a03bIWnVge8dgZt13+4ce7eLRWJ1yg+hlDDjB76H+K74ge8rzAn3gwcP3qfjLFu2jLvvvpsnn3xyP11ZHN+3z8b3DW8/vIrNSxs46MQBjJ7RmxUf7GD5/B1EggoDx5cweXZ/Cnp5kvap3djKe4+uIdAeYcqcgYw5ohJBFFIev/rrJt584GtO/d1ElIjKK3cv46Rfje3ShQnw1I2f09YYZOLx/TjoxAF7/FpWfVLDx8+s55xbD6ZuSzvzH1vD2bccTF6pO2m71Qtq+Ojp9QBcePc0HG7bHp/r20DGDzyDJPzlL39h165d+0zgTU1N3HrrrfvpqjL4JmFGyEveqmb5+9sJ+xX6jyli8gn9KeqdnbStpmosnlfN4nnV5BS5+MlvJ1DSN6f740dNCUW0uj3TTcox7wL2NgKv39qGM8tGTpGLxu0xb/EUEXbi+dOVNH6fkCHwPcR3xQ98XzF06NBu69R7ikTp5LLLLrPKIU1ceeWVnH/++ft8ngz2L5SIyrZVxgAPJapRMTSfySf0T0nKHS0h3nt0Nbs2tTH04DIO++kQ7M7dU0dcQpGs6pO0Scx97MSs29JO2YBcBEHoVgNPPP4PoRIlQ+AZ7Dfcf//93/YlZLAbqFGN1Z/WsuTtauuxXoPzmP3LMeiazuK3qhk5rQJnliEtbFnWyAdPrkVTdY48f0TKkWjpYBG4XUSN7iaJuQ9eKCF/FG99gGFTjGvrTgNPfOyH4IeSIfAMMvgRQFU01n62iyVvVeNrDdNrcB6BNsP8qbiPIZe0NQb58tUtuLPtDJlcysIXN7HqkxpK+mZz1M+ryCtxd3eKLjAjYJtdssj8QETg9VuN4RCl/Y3B3lYZYaoI/AeWxOwRgQuCUA10ACqg6Lo+URCEAuA5oB9QDZyu63rrgbnMDDLIYG+gqRrrv6zjqzer6WgOUTYghyPOG07vofk8ecPndDSHLP3ZJNGaja2s+GAHLbV+xh7Vh4NPGmCR4p7AJG3JLnZLqhCPwPeGwOu2tiEIUNLXWIisCHw3EsoPoRZ8TyLwGbquNyX8/TvgfV3X/yIIwu9if1+betcMMsjgm4Sm6Wz8qp6v3txKW0OQkr7ZHH7mUPpUFViNaJ29UEwS3fBlPa5sGydcPoY+VYV7fQ3RiIYoCkiSmNRc0xm6rluLx96Qav2WNgoqsixdvts68EQJ5Qfgh7IvEspJwPTY7/8BPiJD4Blk8K1C13Q2LW3gqze20loXoLAii+MuGUX/MUVdOogT3QhD/ijzHow3iJ1xw2Q8uftWo6FEVGS7QabxCLxrFYqu6RB7eE8JXNd06re2M3hyXJvvbrFIklB+ABF4T++LdOBdQRCWCIJwceyxUl3Xd8V+rwNKU+0oCMLFgiAsFgRhcWNj4z5e7ncDjz/+OLW1tbvdbu7cuSktYdM9vq/IeIP/eKHrOluWN/Lc7V/x7r9XgyBwzEUjOeP6SQwYW9yFvHVdt5J4NRtaee62RfhajWaYviML8eQaY8me/sMXbP26qcv5egIlqlk+KN2SakIjUWeXwF2bvPzn9wsJB1M3x3kbAkRCKqX94tUz3SYxoz+sJGZPCfxQXdfHA8cBlwmCkNTvrRvdQCkLPHVdf1jX9Ym6rk8sLi7et6v9jqCnBP5NI+MN/uODrutUr2zihT8v5q1/rkSJqhx1wQh+euNkBk0oSdtkkxjptjeFECWBKXMGAhAOGNYM/rYw3voAjdva9+raEiNw0ezE3E13ZOcIvL66HV9rGF9Lau+eQLuRiM0uSPAA2k0S01zLfjRJTF3Xa2I/GwRBeBmYDNQLglCu6/ouQRDKgYZ9vZg7Ft3Bupb962o3rGAY105Or+xUV1dz7LHHMmHCBJYuXUpVVRVPPPEEbrc7pSf4woULWbx4MWeffTYul4vPP/+c//u//+P1118nGAwydepUHnrooS4RTzp05zt+0EEH8eGHH+L1ennkkUeYNm0agUCAuXPnsmrVKoYOHUptbS33338/L774YsYb/EcEXdfZubaVL1/fQv3WdnKKnBzxs+EMPagUUdp9XNZ50PAZ109m15Y2ID7d3STHcKBn1hCdYU6kB8PwTZLF3TbXdCZd8xpMuaczIrHI3O6KU5m8mwjc7pYJ+5Ufh4QiCIJHEIRs83fgaGAV8BpwXmyz84BXD9RFHmisX7+eSy+9lLVr15KTk8MDDzyQ1hP81FNPZeLEiTz99NMsX74cl8vFL3/5S7766itr+MIbb7zRo/PuzndcURQWLVrEPffcwy233ALAAw88QH5+PmvWrOHWW2/NeIP/CFGzoZWX/7qU1+5bjt8bZvrZQznrloMZPrW8R+S9dUUjz9/+lfV3v9FF2F2yVY0S6kTgocCemaWZUCKaRaYAkiykjsDV9BH47gjclFYc7jiBmxF4ykYeRcMRI/sfSxKzFHg5FlHKwDO6rr8tCMJXwPOCIPwc2Aacvq8X012kfCBRWVnJIYccAsA555zDfffdx7HHHtutJ3giPvzwQ+68804CgQAtLS1UVVVxwgkn7Pa869ev7/Ycp5xyCpDs6/3pp59y5ZVXAoYckfEG//Fg1+Y2Fr2+hZ3rWnHn2jnsp0MYcUivLpapqfZbPG8rx10yis9e2szKj3ZaQw8gPtTYlDLCQQVN1fZDBK4meYFLNjFlK735mCSL+yUCF7sxzlKjWsz/JPTjKCPUdX0LMCbF483AzANxUd80Uvl767rerSe4iVAoxKWXXsrixYuprKzk5ptv7pHXNrDbc5j+25Ik9djhMNX+5jEy3uDfT9RXt7Po9S1sX92CK9vGIacOYuRhFUnk2BnRiMqmxfWs+qSWhmpDw37o8o8BGDOzkoHjivnfXUuBhIHCZiSsG6QdaDOSmmH/3hO42dEJpJVQzPPbXVLXCDzWbBQNpb6GVAQuCEJssUgdgdtdxvv2o5BQfgzYvn27RaLPPPMMhx56aLee4NnZ2XR0dABY5FdUVITP59uj6pLd+Y6nwiGHHMLzzz8PwJo1a1i5Mj5DNOMN/sNC084O3nzga178y2IaqjuYMmcg5942lbFH9klL3s21Pj55bgOPX7uQD55Yh98bTnp+1mWjOfS0wWhaPBI2pZNEW9mgL0qgw/gshfdWQkmoQgEQU0TYiee1O+WuEXjH7iQU1bCr7SQdpYrmzWuy2SVEUfhBROAZAscg0vvvv5/hw4fT2trKL37xi249wefOncsll1zC2LFjcTgcXHTRRYwcOZJjjjmGSZMm9fi8u/MdT4VLL72UxsZGRowYwQ033EBVVRW5uUYLccYb/IeB5lofbz+8kudu+4pdm7wcdGJ/zr1tCuOP6YvN0ZW41ajGhkV1/O+uJTz7x0Ws/HAneSUuDj9zSFJ53Yxzh9FvVBEQJ0TZIcUJPEHeCPmj8Qh8XySUJA089bR4M1K2u2RURYtLOppOKEbgkW4klMTo2zqXTUxq2omfS0eyiUh2EfUHUEaY8UIBZFnmqaee6vL42LFjk8jNxE9+8hN+8pOfWH/fdttt3HbbbV22SzeZJ/HxdOdIdD0sKiqy9Gun08lTTz2F0+lk8+bNHHnkkfTt2xeAO+64gzvuuMPab9WqVdbvV199dcpr6du3L4WFhWzcuJHBgwczePBgPvjgg6RtBgwYkDQiLvHapk+fbj23bNkyqqqqKCxM3703Z84cS2PPIBne+gCL3tjKxsX12BwSE4/vx9gjK9N6VnvrA6z+tJZ1n+8i5IsiCDBwfDFjZvZBEODdR1bjaw1jc0hEwyq2hGjYrIF2uGSrDjsxmRjyRZOSmLqu97iyKvEcSRp42iSmGYHHpA3F2C/YEcEcVxAN7RmBy2kicDWqIskichqC/74hQ+DfMwQCAWbMmEE0anypHnjgAex2+z4dc2+9wQMdEcL+KPllhul/xht879DWGGTxm1tZ/2Udkk1k/NF9GXdUnyT92ISqamxd3sTqBTXsXGdYD9ldMmOP6sOo6RVk5TtZ+s42Fr2+lax8B6dcPZ7qr5tY8va2pGYYs43e4ZbjGnhiBJ5A4JqiW9LDnsCQUJIj8O66I21OOWE/yTo/dF+FkliBYp0rrQYei8BlsUvT0PcRP3oC79evX1Kk+l1Hdnb2fu9g3FtvcDWiEg2rVnSW8QbfM3S0hFg8r5p1n+1CkARGz6xk/NF9ced0XZDbm4Os+bSWtQt3WcSWW+xi9BGVDJtSht0p4/eGee3e5dSsb2XQxBKmnz0Mh0tm0xKjRSOSQOAmIdqdMpFYglBNiMCDvgiB9gh2p0QkpBL2K3tO4BEV2ZYYgYspdWdTujHL+8zIOdgDAk8roaSNwDUjArd3TZh+H/GjJ/AM9h7m7a2u6QhS8u11xhs8PXytYZa8Xc2aT2tBgKrDKphwbF88ecneI5qms21VM6sX1BjDF2Lvd8XQfMbMrKTfyEKr07J6ZRPv/2ctSkRlxrnDGD61vItpVaKWbUoodpdMyG8kKU0pQxQF2ptDqFGNot451G9tJxyIkpXfc28UTdXQVD05AreJKfV0c+EwJRSTWM2FSpSEbqtQsvKdXR5PLJNMOpdiEHg6gv++IUPgGew1TALXNB1xz4KzHyUC7RGWvr2NVZ/UoGs6ww8pZ8Jx/cguSCYgvzfMmoW1rPm01vInEWWBIZPLGHNE76RxZ2pU47OXN/H1Bzsp7J3FMRdWWZKWCZOskyJwU0JxSQluhMZPV46dlho/APllbovA9wTxcWrJEXjqVnrjg2Tr1GBjEnhOkat7CcXV9cMnp5NQohqSTUS2p74b+L4hQ+AZ7AMSys9sxhcvElRTSgA/ZgR9EZa9u52VH+1EVXSGHlzGpOP7kVMUr5fXNZ0d61pY/UktW79usioxXNk2Rh7em5GHVXR5X1vr/Lz7yGqadvgYPaM3U04ZmCRZmLAi8EQNPKxakahZUqiqOqIo4Mq20VJrzJU0F4PQHtaCm4uGWYUS2uwlP6TQFiPVxu0dNNf6GHZwuRWBd5ZQAm0RbA4JV7ZtLyQUgUinxKem6WiavtsIfOvXTYiiQN+RRjJ+57oWwkGFgeNK9ug9+CaQIfAM9hqJEgrEE1+uLFtaE6UfE0L+KMvnb+frD3YSjagMmVTKpFn9kyalBzsirP1sF6sX1NDeFG+oKqzIYszMSoZMKu3SaanrOus+r+OT5zYgyyLHXzqa/qOL0l5HNEUErkRUZIeIKAlJdeCiLOD02GjaYRK4ca17WkoYH6dmLCjtb1dT6g2yWTM+F6s+3snmZY0MO7jcivytKhRLQgnjzrFjd8oEOyKdT4GqaigRLU0ZoYTqS75rMCNyORaBp1uUFr+5lWhYtQj8s/9tRlW0DIFn8AODKaF0agTRdR2BHy+BR4IKKz7YwfL5O4gEFQaOL2Hy7P4U9DKiWV3Xqd3oZfUnNWxe1hhvoBGg36gixsyspGJIXsqyvUhQ4aNn1rPxq3oqhuRx5PlVu9WmTTLtLKHY7BKiJCbUgRv6cGL1S365cc17LKGYEbhdRIuoRGp8iJJgkXM4qFoyjlnGaHfFq1DAqHJy59qxOSTaGrtG4JEUPigmUkXY5t/xCDy9LNPWECTYEUGyiTTt6Eips38XkCHwvcDjjz/O0UcfTa9evbrdbu7cucyePZtTTz11j47/z3/+E7fbzc9+9rOkx6urq5k9ezarVq1i+fLl1NbWcvzxxwNw8803k5WVlbbe24Su68ycOZNXXnmFnJyuE8j3BCefNouH//E4njzDTD9O4PFtLrjgAt544w1KSkq+V9U+e4NISGHlRztZ9t52wn6F/mOKmHzCAIp6ZwFGRL7+izpWL6ihtS7e4So7JIZPLWf09N5J0Xln1G9t591HVtHREuagEwcw/ti+iD2401Es0kysQjFK9bpE4JKAy2MQuCgKhswj7EUEHiNHm10isqMDNB1BFKxSxWhIQVN0I9lpReBdJZSCco9Vx94ZqdroTUi2rjXn5t+GBp6+CsWUXnZtbsNml9D19FUw3zYyBL4XePzxxxk5cuRuCXxvcckll+x2m+XLl7N48WKLwHuKefPmMWbMmH0mb4DTfnImjz35b677veGgaCbD9AQGnzt3Lr/85S+7LEbfVShRFV9LuFsi7YxoRGXVxzUse3cbwY4ofUcWMvmE/pT0zUHXdeq2tLH6kxo2LmlIigqzChyMnlHJiEPK0zbrgCFRLXtvuzFwOM/OnN+Mp3xgbs9fU4oIXImq2Bwmgce9UERJxBGLwF3ZNkRRwOGSCfuTI/COlhAOt2yRbrpzSnaRyFbDplbQdYtEzdJFJaolROBdq1B6D81HEIU0BB4vhewMOUXJYjwCF9JWqQBEY+9T7SavVTqZeP5wUCEciJJT+O17/nynCLzuT38ivHb/Otk5hg+j7Lrr0j7/TfuBNzQ0cNxxx7FkyRJWrFjB2LFj2bZtG3369GHgwIGsXLmSO++804qmTZtZwHIAjEQi3HTTTQSDQT799FN+//vfA4Y3yvTp09m+fTu/+tWvuOKKK7qc/+mnn+biiy+2/n7iiSe46667EASB0aNH8+STTzJ37lxcLhfLli2joaGBRx99lCeeeILPP/+cgw46yOokPe7o4zn+5KP5/bXG+2tNVkmIwA877LCULojfVax4fwdfvraVs/5w0G5JXImqrPm0liVvbSPQHqFyeD6TTxhA2YBcIkGFVR/vZNWCWpp3+pL2Kx+Yy+gjKhkwtmi39q/+tjDzH1vDznWtDBxfzPSzh+H0pCf7lNeZJokp28VOEoqOJAu4YgTujo1Uc7hlQp0i8JfuWMzQg8utIRBdzxlrzrFLhGNmWoJOAoGr1nZmFYrdSmKqqFGNcEDBnWtHiWpEQ0qXblDLSjadBt6ZwBMj8DQ16aqqWY/v2ui1rAtURUOLLXBfvb6VdV/s4tzbp6Y89zeJjBcK36wfeElJCaFQiPb2dhYsWGD5Z2/bto2SkhLc7mTSOP/88/n73//OihUrrMfsdjt//OMfOeOMM1i+fDlnnHEGAOvWreOdd95h0aJF3HLLLSmNrRL9v1evXs1tt93GBx98wIoVK7j33nut7VpbW/n888/529/+xoknnsivf/1rVq9ezcqVK1m+fDkAubl5RCJhmhqb0HXdSmYmSijfN+xY24qu6Sx9d1vabVRFY9UnNTx90xcseG4jeaVu5vxmHCdeOQ5JFvnw6XU89ruFfPzfDRZ5i6LA4EmlnHrtRE65ZgKDJpTslry3rW7mudsWUbe5jelnD+WYi0buMXlDnEyjIdWqOIlGYqZOMQlF13WLoMxzmFUvDrctSUIJBxX8bREC7WHSwTynJAtEtscIXNONc2m6dTegRNSEOvC4Bm6aWLmyDQ1c17u6B3YroaRo27cIXDa8UFIReNSM6l0yjTt81G1tt5LIZjLY3x4mHDDksm8b36kIvLtI+UDim/YDnzp1KgsXLuSTTz7huuuu4+2330bXdaZNm5a0ndfrxev1WuPHzj33XN566620x501axYOhwOHw0FJSQn19fX07t07aZuWlhays4064g8++IDTTjuNoiKjgqGgoMDa7oQTTkAQBEaNGkVpaSmjRo0CoKqqiurqasNnXIeiwmJqd9XSd3CFta/+PWVwVdGo39KGZBNZ/0Udk2b1T6rR1lSNdV/UsXheNR3NIcoG5HDEecMp65/LxsX1LHxxEw3bOpKO6fDIVE2rYNThFT1OhKmKxhevbGb5/B0UVng4+tcjrQTo3kCJqAiCsbBGggpOj82oQsl3IMYasHRNN8oIJcFKYrpiBO70yElJzI5mo1qmO13YTFCKrWH0iIZc6kapDyBgRLkm+UbDahcNXInGvcjduY64bh5O9hfvXgM3JJLEqN0cqCzJYlqvFFPa6TOigE1LGlA1nT4jCti+poVoSMXhki1flhXv72DMzMo97lDdn/hOEfi3hW/aD/ywww6zou6TTjqJO+64A0EQmDVr1j69js7+36k8xGVZRtM0RLH76C/R77uzF7h5XF2HcDiE3eZMsiL9nvI3Dds6UKIah542mM9e2sTy97Yz7YwhaJrOxq/q+eqNrbQ1Binpm83hZw0lK9/B6gW1vP3QqiR9GYzyu9FHVDL04LI9+oJ76wO8+8hqGrd3MPLwCg75yaBufb97AiWi4cq2E2iPWARumluZBK6pulWF4soyiDsxAu9oiUfbHc2Gr3x3BG4Ni6g3GoKcA/Pw1QcQY9djugsqEc2qP5fs8VmWFoHn2C39PRJSccV7mKy7glRVKLJNRNeN2m9JMudxxnT5WBmhrsXvOkxYBF5VwKalDaBDn6pCg8DDCuAgElJweGRCvihrFtQyekZvELryyDeBjITCN+8HPm3aNJ566ikGDx6MKIoUFBQwb948Dj300KTt8vLyyMvL49NPPwWwRqV1voY9wdChQ9myZQsARxxxBC+88ALNzc2AEZ3vCTRNo6GxgcqKPklOdrp24Bn81XuWseqTmv16zNqNhjnUkMmlDDmolNULaln72S6e/eOXzH9sDbJD4piLRjL6iEqWvFVtWbcmknefEQXMvnwMZ950ECMPq0CSBJ699Us2L9v9yNj1X+zi+T99RXtTkOMuGcXhZw7dZ/JWVQ1N03HnGmQcTpAuZLtoLeRaTN4QJaORB8CToIEnReAtPY/AtV1+pHwHUuxORhSMahwzT6JEVAR/lBNyZOpvMqyUlahmWdm6c+yWDt35fCbZmvXjiRBTDDY2I3BZFpHk5ISpdcyYhJKV76Sodxa5JS5yil1J54+GVcoH5lE+KJdPX9jIA5d+yH9v+fJbufPMEDjfvB94v3790HXdkkYOPfRQ8vLyyM/P77LtY489xmWXXcbYsWOTPiAzZsxgzZo1jB07lueee67Hr3XWrFmWHWxVVRXXX389hx9+OGPGjOGqq67q8XEAVny9jAnjJiJJUvKorIRfzzzzTKZMmcL69evp3bs3jzzyyB6dIx12bWrb62np6VC70Ut+uQdnlqH5qorGB0+sBUHg4JMH0HtYPh8/s575j61h16Y2az/JJjJiWi/OvOkgTrhiLH2r4h4lQV+U5ho/tRu8ac8bCSm899hq5j++luI+2Zxxw2QGjC3eL6/J9Lw2fVYs6SKiITuSI3CjCkUgK9/J0RdWMfRgozzU4bYR9ivW568nEoqZONWDClKuAyGmI4vEZ24KgLKsnl6rGq39ZNmoFfe1hhFEAU9uegIPB5XYa+hKY6kGGytJZYSpJ9dbi4JLZsY5wzhy7ogu548EFWwOiSPOHc7kE/rTb3QRrXUBgh17N/hiX5CRUPjm/cABduzYYf1+3XXXcV2C/n/zzTdbv0+YMCEpgXnnnXcChl791VfxwbSdka7m+sILL+RnP/sZF154IQDnnXce5513XtI2idfd2a0x8bnn//cs5//sIiD+hYVkDfy///1v2mvcW6iqhqpo+7U2V1M1dm1qw+GReeHPi2ncbtzdZOU7cOfY+OKVLV32cefaGTW9N1XTelmyQ2eY48jMqLUzGra18+6/V9PeFGTS7P5MPL5fj2q7ewozEvbE5JBwwCBiJZJKQtGtyHXwxFLrGA63jKbpRMMqdqccJ/A0Ht0QT2IS1RCzbAgxkpUEo/u0SBYY7ZKQljcm7WeXRZSoSsgbJSvPgSiJls2sIWHEEQkqOFJE3xAfbJwcgSckMW2pBx9burpTsmwE6mNVNIkRuN0pkVfqZtKs/mxd0Uj11010tIS+cRuJDIH/yFBeXs5FF11Ee3v7PtWC67rOsCHDmXH4EShR1fgiCIB+4DVwkzjSTWnZU+i6UWcdDRv2uH5vvG3b1xrG35bcxl3cJ5sxMysZNKHEIop0MJ3+2puTCVzXdJa/v4MvXtmMO8fOyVeNp9fgvP3yehJhEqnbjMBDikFkOrEyQpPADS3a5uy6eJhVKeGAYhB4DyQU0wtcj6oIdidCbNCwWxTg450ckmVQjy5AXXkWaq2P3oDNbiQXO5pDZBcasosVAXdaMNL5oEDqCDypCiUFwRvvT7wKxUTnWvBISLUWFYDsWD14R3MoaQLSN4EfPYF/3/zA9wdOP/30fT+IDueeORdRFmhpaOHUs080+Fs37D9FSeD999/vdjqPpmp0tITILnDutqQuEVYk1E0E2FPUrG/ly9e3JEkinTV8o5IBBowtZvTMSsoH5vY4YWUSeEcCgQfaI7z/nzVsX93CgLHFzDh3z2u7ewrzzsjUsyNBxYrK7SK4l9ZjF2IReKeEngkzSRgORMkucPaMwGNe4HpYM+ST2F3FIVkyxIyyFF0nNLEcb3uE3FiZjE2KE3jFUENSTKuBpxnmAHENPDHCVlNIKOkj8AQCd8bPr6kaalRL0t3Nhaa9uevQ8AONHz2BZ7B3MClOlAQK8gv4YN6n1nAAd66DrLzde0crsWYNp0fF4d4LAt+HCHzX5ja+fG0LNetbkx53ZdtwemyWHzYYU9xHT++d5B7YU5gEHol17zVUd/De42uIBBUOP2soVdN6HdDqBSsCT5BQrGEOAQXbLj/5sVpwTY1XbCTCInC/Qf7BjiiSLBKNqIYXfArJx0yS6lGVaK2fwNLkJG5E0/nCrzI814HaEkaO3b3ZbSKRkIrfG7aI0e5Mo4EHlJRTiyAhAk8noVgE3zUxKohCko954gJiRuiJs0kdLhmHW05apL8pZAg8g71DTCdJnAYuSoJBRj2sQrHcDPdQctkXAq+vbufL17awY03qihtBFGitC1iR5pgjKzn01D0bNZeIUEIL+rv/Xs32NS3kl3s46cqxFFZk7fVxewozAre7ZGS7SCSoxI2mYu+7KMTzCmIKSchs8w8HFIuk8srcNO/0GaPWUgxaVqIaLpuIFlDQOnVxRmWRT1vCdGjG9WmqhigYDC7LAt6GALoOOZ0klEinoQ6RkGpViHSGlIrAO3mhdH4ejCoUu1NKWlQTCTxxklEisgudafMcBxIZAs9gr2CSrpgQsYmSAMIeELIedy/cE+wNgTfu6ODjZ9ZTvzVeuSLbRfqMKKR+a5ulc+eXujn8zKH0G13Eo1cvSKpv3xuEEyxLt69poWpaLw45bfA31vwRH6wgYnfJMQKP1UPH3neReBIzZQTuMWgiFIhaJFVQ7qF5p8+oJ+9E4Lqmk9scZFgk/to9U8rxf74LgHUFLjqajDJBJWJM7jFPK0si3l1G7bipLUs2EUFIXYWSTgO3NO7EKhTzvYgNNU58zEQkpHQhZ0k2cgVGBG68Jlun5Gl2gZO2xu+whCIIggQsBmp0XZ8tCEJ/4FmgEFgCnKvrelfT3gx+kLA4VzDaxI2pPKLVBAXGlyfkj+LOsaeUCaxj7GkEHop38e0OzTU+XvnbMqt0DaCoMouSPtl0tITYsqLROv9xl4xKKt9zuOWk/fYGie3WvQbnMf3sYft0vD2FSdY2u2SYUiUSeOxOSUzSwFMkMWMReMgftRa0wgoPG78yCC+x8iK8vR3vq5vp3RrCJ4lkqRpyicsi76UBhWAwToJKRDUi/9j+NlmwvFHMLlhBELA55dQaeBozrVRVJiaZizEzK0jdnm9PMeHH5pBQwqqVd+lM8jmFLnasa0XXddqbQmxYVMfE4/sd8OaePakDvxJYm/D3HcDfdF0fBLQCP9+fF5bBdxwx9hUEwZqHaUgocWIOBxT83rD1hex6iH2MwENK2n3rtrRx/yUf8OytiywSHjyplHFH9UHXdNYs3EXTTh8Tj+9H+aBcsgucXWqvnR5bFxe+niISUnj/P2uSSKe4T3Y3exwYxAcrxCNwb70RKdpj3CIixOrA9ZQSis0pkV3gZOvyRjqaQ4iiQG6x4dljvj7VH6X1fxtpfHAFSluYpWGN+gGGY6LSEESMkbyiG3XgskPC7pBiEkpCBB5rLBIEknzObQ4pKWmtKrFk4p5UocQGGguCkBCBd9bA1ZTuhqalbdoIvNCJElYJ+aOs/Ggni17fSlvDgY/Ie0TggiD0BmYB/479LQBHAGbb4X+Akw/A9X3v8dFHHzF79uweP76veOWVV1izZo319/Tp03s0xX7Xrl17dD1WAB6LwMEg8ObWJn5yxonGNjFy1Tpp4u+99x4TJkxg4kHjOWr2YXz40Yc9Pi/ESaOzwZGu66z/so77L/mAl+5cYj0+7ug+jDuqDzvXtbDsve0AzDh3GD/701Qmz+6Ptz6QsoTPmWVL0rB7isbtHbzw58Ws+6IOgLIBOeSXe76VJFfUGqwgxToqFXaubzUm3cT+3yRA1wxfbilFFYogCIw/ti91W9rZ8FUdWQUOy4UvElLwL6qj/q+L8S+uI+vQCrYPKWBnSGWIkrB4/Xykda5gRxS7U0K2S0QjMe099hGRY0zuyXMklWh29gTvbpgDpJZQjIHGQvLznSLwaEhJKhHsfP54BN6VwMGoNqrZYCTGm2uTXSgPBHoqodwD/BYwQ4hCwKvruily7QQqUuyHIAgXAxcD9OnTp9uTLHh+gzXKaX+hqDKLaacP2a/H/C7jlVdeYfbs2YwYMWKP9rv77ru56KKLer5DQuQrJkTgxUXFlJaUsXDhQsaMMFwPO5flFRUV8frrr5OXVchXXyzjzLmnUHtibY9PnfhFNkq7dJa8Xc3Sd7YnbTf1lEG01PpY8cEONEWn36hCY9rN0Hzr1rZll59gR5ReQ/K6nMfhtuGtD3R5PB10XefrD3by2cubcGXZOflX41jw/AZc2XbsLv1bKTOzInCbEYG3N4Wo3dBKxZA8tBgZGUnMeCt9KgyfWs6St6rxtYSpGJKHzSmRK4H26mZam4LY++eQf9Igom4bK2/4jMN7e1Bj+YaCs4cjxHRyUTBI0+GSESXRisDNs5qcbRKiCbszmcBNH5TdauCdqlBM6SRdEjMcVMhNkRiNR+BmFUrXJCYYi3dTzIGyucbPwHEpL2+/YbcRuCAIs4EGXdeX7G7bVNB1/WFd1yfquj6xuHj/tAfvT/j9fmbNmsWYMWMYOXKk1Za+ZMkSDj/8cCZMmMAxxxzDrl2Ghjd9+nSuvPJKxo4dy8iRI1m0aBEAixYtYsqUKYwbN46pU6eyfv36PbqGCy64gMmTJzNu3DheffVVwOh6POWUUzj22GMZPHgwv/3tb619HnnkEYYMGcLkyZO56KKL+OUvf8lnn33Ga6+9xjXXXMPYsWPZvHkzAC+88AKTJ09myJAhLFiwIOU1vPTSSxx77LGA4bx49dVXM3LkSEaPHs3f//53wKiZ//3vf8/YsWM5eOpBfL1qObNPmsXYySP5z1OPWBr48cfO5umnn0aPfTc6R+Djxo2jV69e6DoMGzKcYDBEOJzemrQzEr/IL/91Kf/69ScWeYuSwNSfDKJiSB6f/W8Tm5Y2UHVIL86+5WBmXTaG3sMKknTJpe8YtrG9BuV1OY/ZUt8TBDsivPnA13z6wkb6jCjkjBsmUTE0n5DfMI/K+ZaqFJTECNwl09YYxN8WodeQfLRYFGsmMdXYTMxUkGSRCcf1AyA3z47+RS2HZ8nQESH/9CEUXzwaW5mHFe9UM8EmkNsRwTnMcLcUHZLViSnGqNrmNKpiOmvgUuyuoPOwhC4ReCg1geu6ju+LWoSYNNK5CsUk9kSNfPOyBhpitgyRkIotxaJgReDh1P4rZsXM+i/rQDeqmVq+IxH4IcCJgiAcDziBHOBeIE8QBDkWhfcG9tlZ6NuIlN9++2169erFm2++CUBbW5vlBf7qq69SXFzMc889x/XXX8+jjz4KQCAQYPny5XzyySdccMEFrFq1imHDhrFgwQJkWWb+/Plcd911vPTSSz26httvv50jjjiCRx99FK/Xy+TJkznyyCMBY/LOsmXLcDgcDB06lMsvvxxJkrj11ltZunQp2dnZHHHEEYwZM4apU6dy4okndhnjpigKixYtYt68edxyyy3Mnz8/6fxbt24lPz/fch18+OGHqa6uZvny5ciynGRy1adPH5YvX84Vl1/JFVdfyoJPFhDwB5kwaSzXXP9rEGDM6PH85a+3xTXuNGWFuq7zxluvMmb02CTHw+4QDaus+CBuQ2COJssrddN/dBGblzfy2UubyMp3MOWUgYw4pFfKJhlN1Vg8r5r1MZlj2fztTD9zaFJNszMmOaRrcDGxc10L7z22hrBfYdoZQxg1vcJaJEL+KE6PzVgM/Eq33YMHAkpURRCNxiq7S7b+L3oPzSe80mhjFwVjHqYeS0Snw7ApZbQs2En/be2oEZWtEY3i4/tQOd5ou1f9UXKXNZBtE8k/ZTBSnoPQuhYEh4QQI07z7bU7DY9vswpFjH1W5NgGnSNwm0PC540v8v7Y76bxloloXQDvK5vJOWEAdqfEjrWtjDzcsFROisBjP1t3+fn8f5vpO6qQ438xmmiwaxWKeX5/WyQegXcicIfbht0psWuTYUfce2g+LbX+tO/l/sJuP0m6rv8e+D2AIAjTgat1XT9bEIQXgFMxKlHOA149cJd54DBq1Ch+85vfcO211zJ79mymTZvGqlWruvUCP/PMMwHDFra9vR2v10tHRwfnnXceGzduRBCElMMU0uHdd9/ltdde46677gIMh8Pt242IcubMmeTmGsmgESNGsG3bNpqamjj88MMt/+7TTjuNDRs2pD3+KaecAhi+Kqmm4+zatYvEu6P58+dzySWXIMvGxyPRJ/zEEw19u2rESFqavOTk5FBYnI/T5cTr9SIIDooKiqitrbUi784RuIm1a9Zw61/+wCsvph+AYaK5xsfqBbUpTfQHjCtm51pD3y4bkMPBJw1g4LjitGTU0RLivUdXJ3VfrllQixrVOOLcYdZ+ZpNIOKDgyu7qcaGqGote38rSd7aRX+rmhMvHUNQ7nqhUIsZkGYdHjmukLaFvpP47fg1GS7sgCJZe7M61k1vioj4hAje7M6U0EXi0zk/rK5sY0BHBXpmN6+i+rPzrMqbFAlzFG6bp0ZV4VJ26frlUTi4juKoJAMEmWgRu0p7dJaMpGr5AFFXRLAnFVHC6ELhTJhqOy1nNMXIsKEv2SY/WxUgzojJmZiVfvVlN4/YOivtkoyq6FYGbJa/rPq9D03Tam4LWNJ5U7oZyggYuikJKC4XsQhfNNT7KBuRS3Ceb7WtaUKJGR+qBwr6EAtcCzwqCcBuwDNg/NnPfMIYMGcLSpUuZN28eN9xwAzNnzmTOnDndeoGn8g+/8cYbmTFjBi+//DLV1dVMnz69x9eg6zovvfQSQ4cOTXr8yy+/7JHH9+5gHiPd/i6Xa7ce5p2PJYoiDrsD85tn+oTbBQehUAiXyxWf0JOCwHfu3MmZ557BP+5+iP59+6c8l5mUXL2gJolsO2PriiYGjTfa3Mv6dz8rcsuyRj54ci2aqjNz7nA+/u8Ghk8tx5VlY9HrW1GjGkdeMAJJEq0GlpA/2oXA25uCvPvIauq3tjPikHIOPX1Il3poMwHq9NgS2q2/aQKPD0EwI8uKIUYOwJRQJCEutXRe9LSwQvt72/F9VoPolMk/ZTDuiaVWcjAaVojW+2l6dBVaSOVzv0L/2BBnzRzqYJcsZk6MwJWoEBuppiFKscawbiLwRAmlpdZPdoGzy92MSeBaUGHMzEq+/nAni97YyqxLRxv+LDazysWoRFEiGqIs0N4Uik/j6TaJqWBzSSnLA7MLnTTX+Og9NI+8Ug+6ptNaF6C48sBVH+2Rnayu6x/puj479vsWXdcn67o+SNf103Rd77mI+R1CbW0tbrebc845h2uuuYalS5d26wUOWDr5p59+Sm5uLrm5ubS1tVFRYeRxu3MhTIVjjjmGv//975bksGzZsm63nzRpEh9//DGtra0oipIk1eyNT/iQIUOSIvOjjjqKhx56yCL77nzCO3+OBUFg0+aNjBw5Mt5pqZk/dYIdEVpbW5k1axY33/hHJk88uEvjjzFYOITfG+5i3doZuSUuzr1tCkdfOLJb8lYiKh8/s563HlpJOKBw+nWT6DUoDyWsUtjLw6RZ/ZlyykA2LWngnYdXoUY1KwIP+ZMXvY2L63nutkW01gU4+sIqZpw7PGU3ormfoYHHDY8OJHytYZbP384rfzM+Q0pEwxZrCzfJrmJInjFCLZQQgcfI0bXLhxY2yjMDKxqp++sSfAtr8Ewso/Q3E/FMLkMQBau5RmgK0vjQ1+iqTtbZw2lWdNyxxU6PEbjgkAxpShIsgjY6Q2N14KqOEPuMmISUk4rAQ4kE7qOgouuUIsUk8ICCw21j7JGVVH/dRMO29iQNHGIdmTaRsTP7EA2rtDUFk96nLucPq0TCKnZH6rjXvOZeQ/KtCUoHWkb50Xdirly5kmuuuQZRFLHZbDz44IOWF/gVV1xBW1sbiqLwq1/9iqqqKgCcTifjxo0jGo1auvhvf/tbzjvvPG677bY9nqxz44038qtf/YrRo0ejaRr9+/fvdq5mRUUF1113HZMnT6agoIBhw4ZZMstPf/pTLrroIu67774eDZcA8Hg8DBw4kE2bNjFo0CAuvPBCNmzYwOjRo7HZbFaSNBHmYiPQ+W4EPv1sAbNmzbIib1NCCQcVOlpCPPj439m0aRN33PVn/nLnnxFEmP/+e+RmFRDyRa0ElZ5cIJASE4/vlzT2LBWaa328++/V1pdJlAWyi5xsX20sTGZEPP7ovsg2kQXPbWTeP79mwrF9jeuORdLRsMqC5zewduEuSvvncPTPq7r1R0mMwF3ZNkRZwO/dvwTubwtTs6GVmvVeaja0JtUe+9vCKBEVKXYLX1yZTV6pm74ji9CjGqhmI4+AElHxiJC1ppn2+duJ7vIT3uTFVpFF4TnDcfRJdtkTBIFyl0TRmiaEfCfFF4zEG4tgzcYePRbVC7EFRJBEZDE+Pk1XdZSIhq5qlsTiybZT0i+HrILOEopkea9ouhHZ9h1Z1OX9SIzAAWP4xtvbWPd5HWrMIdFEr0F5lPbPoaDcINumHUbgk66RJxpWDS/wNBa2FUPzqdvSZjgSCsbnrLnmwCYyf/QEfswxx3DMMcd0eTydFzgYczPvueeepMemTJmSpEOb/uDTp09PKackPu5yuXjooYe6bDN37lzmzp1r/Z1I6meddRYXX3wxiqIwZ84cTj75ZAAOOeSQpDpwc3gDGOV76SbE//KXv+Txxx/ntttuQ5Zl7r77bu6+++6kbRL3Pffsn3HycadbEor5nM8b5p3583jzrdfRAskSitnF9/trr+MPf7iJtoaANSFGjAq0NwURRQFBFFLKLpXD8xkzsw+L3tiKpmo07fB160io6zqrF9Ty6QsbsTsljrtkFO/+ezWqotFQ3WFVCZhfYIDRMyqRZJGPnllP6y5Dcw35ozTt7ODdf6+mtT7AhGP7MumE/ilrphNhNhA5PDYEQcDpsRHcx87OQHvEIOwNXmrWtyaVORb08jD+mD7sXNdKw7YO/N5wbHixaD1/9i0HA6C0xW+YzTFn9tjtlG9BDYJTIu+kgXgOKk9pVhVY1sAEm0jELlFxyRikbDvBmL+Mq3MEHltABFtCBO6UUaOascAkHDcnz8Fp5wzvcj6bQwLdqBrpaA6hqXqXOaFaIIoas0TQE1wFew3Ko2ZDK5IsJtWNH/+L0QAWyZoDqNNJKLqmE/JHU2rkYLhVJjaD5Zd5MhF4Bqlx8803M3/+fEKhEEcffbRF4HuLOXPmWKPVegJT9ugsoTQ1N/L/fn4Z+Xn5NPmML4SVzIyNXdM1nXAgapE3YCR6bFhRlglJFhl6UCmjj6i0IuXP/rfJ6tJL104f8kf58Kl1bFnWSOXwfGbOHUHLLr+l3e5c10JrXYCsAkeXW+aqaRXINpH5jxuNxwtf3EQkbJQDnnjlWCqHFXQ5XyqYY8jMKhhXlm2PW/ODHRGDrGOk3borTgiSTaTvqEL6jSykz8hCS6Z595HVNGzrwNcaTtLAE6EnvPciINf7OSw7/j6UXT0RKc2Qio5Pa2h7YwttokBdr2wGxQjbnCRvRuBaRANZtBYAQRIx1zy7SyIaNibDG48Z16grqW+77AmGUmaDTGEnCSUaW8wEm2hF4GBExp+/vBlXti3l3ZqptzfVdE/gAP62SMo68VQo7OWhdqO3R9vuLTIEvodIjGi/TZgVK/sT5pSenkBPw+AlxSUcf8xsNF3ng4/e49a/3IwgxKaEKxqVFX15/OGnuxyvM3GLkoDdLXPen6d2SSBGQ6oxASeFwdG21c007/Sx8qOdBNoiTDllIOOO7IMgCnz9wU5EUSCn2EXN+lZCfiVtQnHoweVEQiqfPLuBkD9K2YBcjv/FqJTVKOkQl1CMr1lPOjtDvig1G+OSSOcILqvAQb+RRfQdVYgn14G3IZA0PQewBgL7vWGUqGadPxGJBNfLLsJmr/W3Y0h+SvLWdZ32d6rp+GgnrqpCPt/uw5VQZx2MEbhZ2qdHVERHwl2KLCIJ8Qg8bDeuQUicxpeGwM3uyEhIoaXWjyAK5JW6k7Yx5RN73xyUpriU1HtYfuz6olYZYSLsThlXts1qwEknoQAE2sIU9+5ZErqgl4cNi+oJBxWrc3V/I0PgGewTuiYxjZ+6qjPj8COZcbhRz24aKZnIKXLRnvAlM8lbtku4s+04PDKNHXJKwoyGVWxOqUtiS9N03vi7MX4up9jFKb+dkDQhZee6FkoH5FDaL4evY+WIfUemjqZr1rey5O1t8XNG0ks16RDyK8gJ1qVOj71Lc0fIH6V2o9fSsTtrpoIoUDYgh36jiug7spCCXh6rAuLDp9ax8av6LgRuEqnPG4vA87vW2Ksdyb5z9cVutm5t5+AsGbWtaz2Cruq0vryRwOJ6PAeVkXfSIOS/LUt6/4MdEURZsO5o9IhqyScAgixaZYJ2l2yRYmLzZzoCzy0xot5tK5tprvGRV+LqUp4XrfMjOCVspW4i2+OJ/KLKbMtGIF2ZZHahi4bY6LTUSUzjMSWipdXAO8MMDlpq/ZQP7L46am+RIfAM9grp/KdMculi05kQKdscUhJ5g0HwrtgE8t05uJkzCe0OyeqM87WGePff8UqhM66blPRFDPmjNGzvYNKs/pT2y2H5fKMZqKBXcjSlqRpfvVnN4reqySsxIjy7U8JbH+Dlu5dx0q/GWtNtdoeQP4ojoYnIlWWjrSHI1q+bqFnfSs2GViPq6/ReOj02+owsoN/IIipHFKSd1uNrDRENdx2qkBSBxwYrJCK4roWWZ9ZZf/tVnYYsu1Xip7Ynk7seVWl+Zh2htS1kz+xDzpF9DIdAh2SdyzyvOzvuPKlHVAR7IoELCRG4ZF1X0tVFUxN4Wf9ceg/LZ/Fb1cg2kdL+XUeXResC2Mo8iC4ZPaIayVFJRBQFKobks2V5o5XQ7YycImecwLuRUICUXimpYGr0zTW+DIFn8B2DroMgJJGtrutWpNqZoAt7eaxb1FS6dU6xq0fWm+bgAZtDsixGtyw3artN721Xtq1LFFWzoRV043a6qHeWZYGbmAhrbw7y3iNrqNvSxrCp5Uw7fTCv37cc2S4x4di+vPnA17wSI/Gs/O4rX8CQQ0RJoHqlQdirPjGalec98HWXbQt7Z9FvZCF9RxVR2j+nR4ONzW7EaFi1Xq+mapZMYxC4ZkWqSmsI7+tbCK2J5zpsvbOIVLejRFSLSPWgghZREe0SWlCh6T+riWxrJ+/EgWRN7RXft1NtdqA9uV5ei2hWBQoYEbiYEIGbdyZS4mcoTQQOcPDJA3nxL4Yx2/BDkhdeXdeJ1vlxjytBNN+LoGJJQRVDYwSeJgI38weCQJcFz3ytJtIlMTsju8CJzSkd0ERmhsAz2CvoulWAEiMNhWBHJMn9DYwW43AgapG3iax8B/62SFz31oE0nKVrOl++voVBE0qt5KXNISMIsHFxAxsXN1DcJ5sRJ/Xi42fWE/RFu7S/71zbis0hUdo/B0kyIri6LW3klxlR9ualDXz41Do0Teeon49gyKQy4/o9NvzeML2HFXDiFWN5/R8rePmvSznpV+NSlhBGQgq7NrVRs6GV6q+NTsQ37+9K2LJdpPewAvqNKqTvyEKy8p2s+3wX4UC0x1Ppfa1h65wmgQd9USuit5KYskD7hzvo+MDo7s05th96WKXjwx1I2XZEwRhWYEs4rdoeQbeL7PqT4fVTcOYw3GOSvYw6E3iwI5JE4HpsETCRSOC2mBshJEfg3RF4ab8cBowtZsvyRgo7VaCo3jB6WDUi8BjZJhK4qYPLNpGOBTXY+2YnlUbmFMXGt7nklIFEMoH3jDYFQaCwl+eAlhJmCDyDvYMeS2o1BQkFFGMgrUPC5rBZQxwC7RGrEiMR7hw77hwHgbaIpR7out6lptzExiX1LHlrG5qqM2q64WvR0RKyfFDGHFnJlJMGsu6LXda1BX3RJKlj5/pWeg3Js0r/Rs3oTXGfbHQdPnx6HWsW1FLSz6jtTqwycHps1hewfFAeJ105jtf/vtwicU+eg12bvVbSsWFbR1rvFxOHnj6Yqmm9umi4X725FU+ug36jutY3d0Y0rFpGW5FQYhRsSBpZ+Q783jD5mk7vdS20L2/AWVVI3gkDkPOceF/fbDTY2ESrE9OR8P6Ht3jx/m8TAI6BuV3IG1ITeGJliB5REXMS5CZZjLfSx8ysIN6diSSgp/GONzFlzkCUqNrFPdJMYNrK3JbLYmKiNr/MzbApZfQemk/bU2twjy/tRODG/3k6fTtJQknRtJUOBb2y2LKsMTYYe/8Pd9ijTswM9hx76/tdW1ubZEiViESP7z/96U/W49XV1YwcObJHx7/nnnt44okn9vi6NE0n0BEh6DOI4oEH7ufFV54hv9xDfpnHqkBI1EZv+dMNHHrkJKYfO5W5F59Nq9cLmCqMYP2eCqqi8eWrWwAjojSTZivejxtaHXrqYCSbSHtTvEkmmJCk62gJ4a0P0Ds25Rxg8MRSRhzaixf+vJg1C2oZf0wfTrlmfJcSMafHltSJWVDhYcKx/fC1hnn6D1/w8JUf8/p9K1j6zjbqt7anJO+ppwzizD8cxOzLxwBQ0jenC3nruk6gPUJTjW+3CwDE5ROgSyIRoLyXh9ESTPFICOgUnl9F0bkjkPOMSFMLKogu2YiKMTpVE5OJJnkD2HunbgU3CVzXdeP6u0TgnSQUSbAIx+6SrbFy5jshuuRuI3AwTMtOuHysUYWUgGhsMTc1cPM1WucWBGaeN4JeFVmgddX5zQg8XbXI3kgoYOjgIX806fuwP/GdisA/fPxhGrZt2a/HLOk7gBlzL96vx/wm0KtXrx51Uv7pT3/iuuuu26NjK4rCo48+ytKlS3u8TzSsEvRFCPuTp+D88qpfMG3aofzilxcb0XinMrmsAieHHzqD2279E9Ggxq1/vom//u3/uOe+v6LrhvudruppJ+usXlBLe1MIu0umpdbHG/9YYT3Xa3Be0hcjcSZhoC1ieGRiVJ8AVA43Kk50XWf1JzV8+uIm7C6ZE68YS+WI1NUosl1ECat89r9N1G1po35re7dzMl3ZNvpWGVr2O/9axfhj+jLuaMMH3/TmDvm6fpmjYdXyI+loCXXb4QkkOfNFwnGiCnrDDHSIDKvzodsE1gZVimf0od/Q5NeXROCxcszOtOQaXUTw6ya0NLX2NqfR3GJOx9EUPWm8WtckpmEmKzskRFGISyimn45z9wSeDtE6P1KeA9EpWwSeWOtuwmxg6lxpk1XgRBDSyyN7k8SEhEqUGn+Pk997gh99BP5t+YHPmjWLr782tNFx48bxxz/+EYCbbrqJf/3rX0nRdDAY5Kc//SnDhw9nzpw5BIMGUf3ud78jGAwyduxYzj77bMBwTrzooouoqqri6KOPtrZNxAcffMD48eMtt8FNmzZx5JFHMmbMGMaPH8/mzZv56KOPOPzww5k96wT69e3PVb+6mqefeppjT57BEbMOobZ+O5JNxOVyUVFeyTuvf5RE3qbnhM0hMf2wmQi68feEcZOoramxCNscIJCKv3VdZ/G8rVQMycPhlmmu8Vue2if9ehy5Ja6kW/j2pqA1pTyQEIHvXNeKK9tmRUNvP7SKj/+7gYohefz0hslJ5K1EVWo2tLLo9S28/NelLHnLKCVc9u52wgHD7D+rwNFlEkzZgBwcbpk5vxnPzLkj6FNlHNORUINtequk6sYMtMWvt3O+IBX8rfG7DdOEKby1Dcd72xjpkhBVnY86FDaENeQUUaUWVBCcsuFPgkA0otI7IVp2jSy05Awt1JUIIV5aFw2rBDuM15ScxEyhgROPYE0JxdxCSBGBR+v9ND22Cj3afRlntM6PLeZMmCoCN2ESt+pNJnBJEvHkO9KSs5xE4D2PwE2t/kBN5/lOReDfRqT8bfmBT5s2jQULFtC3b19kWWbhwoUALFiwgH/+859J2z744IO43W7Wrl3L119/zfjx4wH4y1/+wj/+8Q+WL18OGBLKxo0b+e9//8u//vUvTj/9dF566SXOOeecpOMtXLiQCRMmWH+fffbZ/O53v2POnDmEQiEioSjrV29m+fIVfDp/EYVFhUw8ZDT5RT9nydLF3HvvvTz48IPceuOfad7pY1TVGL786jMOnnIQWfkOWmr9FkGbU87N5OZ/X3yKn8w5NT7VPhZ+pZINIkGDGGz9ZcsEavyxfVn69jbsZh14JwLvN6qI9sagFZnrus6Oda30HlbArk1tvPfoagLtEQ45dRBjjqhEU/V4HfaGVuq2tBtDAATDOyTxHG0NQasCpnJ4AX1HFZJf5uG9R1dTt8UoQavd6CW/zGNJGe4EQjNv+1N1YyYuOM01vi7zOTsjMQKPtoVoeX49gaUNSV9oU06WUzSvaEEFudBlkWqFppMd207MtoEe15X1NHYFZlQaDanW++3uIqEkE7jdJnJwbDCErUsELqF1ioyDK5sIrW9FaQlhK+1qXgVG4lNpDOKK3WFZBJ5iGIfVah9W0UIKYgJhT5kzMG3JpijG3AujWlozq1RwZdtxZdsOWCXKd4rAvw18W37g06ZN47777qN///7MmjWL9957j0AgwNatWxk6dGiS78gnn3zCFVdcAcDo0aMZPXp02uP279+fsWPHAt37fw8fbvhNdHR0UFNTw8knnUzIFyXoU4mGdcLBKOPHTWDoqAHYHBKDBg3k6GOOJhyIUlk6kLfffM86XnmvMqp3bCavxG21y2uqkbQx65NVReNv//g/ZFnmtFN+Gh+KbH57O/G3qmrW3EOzmgPiBGEkTOMabDigEA4YnZWyTbQIpaXWT7A9wq7NXjYtricr38nUnwwiGlJ57b7l1G1uM2rWBSjqncWIQ3ohyQKRkMquzW1JC8TIwyroO6qQXoPykjr65vxmPE9c9xlgOBVWTavA35bcVg5GxCnJYspuTDMCF0XB8uToDr7WMIIA/WwinrerMR1RNAGCOngAmwAhndSt9KG4hCIJMMrsmJRFbGUeoo0B1NjdTvoIPN7ebnVh5sS6MBUNND1JA0c2NPDhU8ut9wNAiiVPU2ng0Zh1QDoZBzC6LjXdisAFWUSwi91G4GDo4IkEblYepYPskFCiPW/kMVFYkXXAKlF+9AT+bfmBT5o0icWLFzNgwACOOuoompqa+Ne//pUUGe8NOvuHp5JQEv2/lajRCGImzyRZJCvfQW6RC0+WC7tTNrxMdIFAq0JbYxABAUU1vhxFldkIsobb7bbeC+t9EbFI/L/PPcX8D97h1RfnASRE4MT+TmZw00gK4IifDcfhknnroZW0mtUGDtkyGFKjmlV3nlvswp1rJxgj8DULjVmbvhbji9vREuLT5zcCxhdrxKG9KKzIIhpWqdvSxvov64gEFURJoNfgPEYcUs7CFzcxfGo5h54+OOV7njg9vWa9l+2rm63KEHeC7ikIgtFOnyoCj11v6YAcy5OjO2h1fmbm2fAkvG3O4QUsaglT4A3hCat43DY6fFFku9ilCkILKohOiY4PjWTwjpj+3ifbhpTjIBzz8BBsYvoI3BkncPP6uxhZdYrAEwm6Jxp4xLwL6KYTNl6BEo/QRZe8ewJvC2MrcXfZJh1sDomQLxqbJtTzqpKCXh7WfFrbpeFqf+BHT+C1tbUUFBRwzjnnkJeXx7///W9+97vfWX7gU6ZMIRqNsmHDBstO9rnnnmPGjBn75Adut9uprKzkhRde4KabbqKxsZGrr76aq6++usu2hx12GM888wxHHHEEq1atsrRzAJvNRjQaxWZLfeuXCsOGDWPdmvW01geIhkTKSnvx7gfzOO30n6AJCpqmGslFXcfXGiLQHkmaLej02KyEjygKbNiwgUMOOcR4MuHzaX5YP/x4Pvc/dC+v/+8t3B43mhJPWprbxL3DdTpaQlYkf9bNB5Ff5rFmFpqlg3anZCWcomHVqkDJKXZic8hsWFTP1q+bkio0Cnp5qBiST6/BeThcMvXVbVSvbDba6nUjWh44rpi+owqpHFZg1VZvW9XcrS7d+fb4zQe/piI25T4xAgdDB0+pgbeHEUSBiqH5LJ5XbdRlpyhXU/1R2t+uZnB9/JyaJFB46hDcY4tpv/0rym0ShFWyPDJ5QQX5+fXUPK1Rds1E5EIXuqqhRzR8C+ODpFcEVMa6jdFnUsI12yuzUdLM8uwSgQtGtynEjKygiwaeSNCiZCzulgbeicC1sIIak870biLwaJ0fRAE5IfGbnsAjSPkO1NZwSsuA7mC93kV1NKxroeSKcUkkHo2oeOsD1r/WutjP+gBKRCPQEdnvicwfPYF/m37g06ZN4/3338flcjFt2jR27tzJtGnTumz3i1/8gvPPP5/hw4czfPjwpCj94osvZvTo0YwfP57bb7+92/OpUY2gL8LB4w7jiccv5uorNDx5Dp5+5ikuvewX3PHX27HZbDz91H/xecNEErRNMIi7qHcWrq2xdunYZ3fhwoXcfPPNQCziFoSkCOV3N15NOBzmJ2eeBBiJzH8/8jCQmMTUUSIGESuxhJUzy0Z+LKry5BkffDMCl2MSChgEUh9rg/70hU3W7WoieZ972xSadvrYtrKJT5/fYEkcJX2zmTSrP/1GFVJcmZ0yQirqncXKj2rSzsbcHrNRNc2VzFmM5mtIRDpHwmB7BFe2zZjeohuLQmK7uK7p+BfXJZX3ATRoOsGqIvqMK7GOYys03quqsALZstWeHt3lRy50JSXwpBy7ISUIRkWDYBORcg0CF5wScqmbSBr9NvH9D3QYsz/N9ycegSeXEaJhRaKCICDbRcSYfibaReN5VUeQBKs0ELqXUKK7/MjFLstTHIyEqBbs+j6rbWHsfbIJtoYtPbynMF9vuMaHssvP6je20OJTaI0RttlYZVwAZOc7ySt1MXxKOSX9srss5vsDP3oC/7b8wAFuvfVWbr31VoDYlPb4/XC/fv1YtWoVYEgezz77bMpj3HHHHdxxxx3W3+Y+AFdffXVMH44S7IgPSug/oD8lpUW0BGoZ0nsIw3KH8v777xMOKATaIygRlcnjynj60SmAoTt/svBjqwlm+vTpjBoyEUEwpgdVVVVRWFhonVcQjIjaTFAu/WIlkZBhx4oAkaASt6ONbRPsiOKLhkHAagISErjSnW1HFAWCHVFkm+FvYWrJL/xlsUWKNetbrX3KBuRYycWnb/4CTdGxOyUqRxTQd6RhDtWTL1VR7yxURcNbH+ziQQ2wY20L+WVuivtkU7eljRN/NZF//9r47Gz8qp6hB8W1VWeWjaYdXaP5QHsEd47dKjtr2tlhEXikxkfrixssPRggquv4hhSwcpOXCjXuu24PRMkT45+jtUGVUVPLUZY1ENnlx94vh/r7jGk9jsF5uKoK8b6yGRHDVEq0SUix5htbmceQNWITejpLBp0j8M5dmNBJQonlDXQlnty02SXEiAKyYBlf6YqGIElEd/m6HC8VonUB7AmmZQCiy4bakiwf6pqO2h5BLnAhZtm6jcDDQQVvXQBvvd8i6Pqtxmdp1+pmim0iO+bvYKdguCL2GpJHfqmbvFIPeaVuw2wrRe5hf+NHT+DpEAkp2OzSftesvimoihZLSppt5QLuXAeuLBuSLHLn/91JXV0dgwYOIugzCN6ULUy4su24c+wpB7gaQZNAU1OTtQhZEARAt5wJLT/oBLkkPtHHgBJRsTllcgqdVr10sp4u4Mlz0NESQolqPP+nr2iMOc6l89g2yRtg9PTe9B1VRPnA3NSvpxsUxhpZmmo6uhC4ElWp3eilalovRFEg0BbB7pToNTiP2o1e5j++BjWqMeJQw0PE5Umvgbtz7OQUOrE5JJpr/GhBhbZ3q/F/vitpW7l/Lu8sb2LKsALsNX6iIZVIrY/Wt6s5PCv+lfb1ymLDmlbMlHdodTPBFY2WHJF1SAVaLPkokhiBxwi83CBw9FhNd6fqiyQCb4/gzonfbaQicMsMXNHAHi8llKLGc0LMp0RXNHBIRGv9hgYf1dJKKFpQMbTsTsONRZdMtFMViuaLgqYj5dqRch0o3nBc7kiUPuoDVg4FjM9e4oi3gkIntEcYV1XAsReNOiAdlj1FhsBTwIi2Ariy7V0M4L8rfuCpoOs6kZBKqCNiWbfanTKu2NCCxA/awAGD6FXUl+Yaf5cEoivLjjs3DXFb5zJ42qzUAbjssstYuHAhalSLReDw69/8mlNP/ClgyCW6phv/YqdsN2dECgJ5JYahlSl9CIIRNdVtbWfL8karBtw8Vr/RRVR/3USfqgJrPFoiJNnwIL/g/w7dIx/vzsgvcyNKseqQScnPNVQbZYe9hxXgrQugRDWiIZVoWKViSB6SLPLhU+tQFY1R03vjyLIRCkTRND3J8yTQHjGsYkWB/FIX4lYvtbckJ9EFh0TeCQPw5joILWsiK89BrizQe1cHDfctA0lgU0hlQC8PYksIV7YNm0NCjC3Mht2qTNYhvfAtrEXKsqGbczGNkZUINhG5wIlgl3AMyLVK8fSQCmkIvL0pSFONj4HjS6zntE7j1ABL4khsl5ftEqJfMJ6zJRA8hjRimm2lk1AiO41F3NarK4GbGnjQF8FbF6BtfQtZwLLPdpHdHMQe1fhwUYO1jzPLRn6pm74jC2PRtPEvt9iFJIssfGkT9VvbsEcVVEDd0WHUatoyBP6dglmTbNwW2rq0PX/XoKpGtB3yRVEVDVEUcOfYcWYlX7tJ8MH2iCWnJMLpseHJdaQ0ve+CFLfU999/PwAtu/woEdVaAH2xphNREjBjfH+nRgp3ts06nqYZW4UDCo/9biHB9oillZvoU1XI0phfdyJ5H/f/RhEJK7z/+FrySl2E/Mo+kTcYC0F+uSdlIrNxu/FYSd9sq+wx0B4h0BamsHch088cytv/WsUnz25AiWhGkk83pvWYdeFmG707x0G0zs/oUBRPpJMp2JB88k8ZjJznoHZxPdkiyJ/XMro9jAZ4ppTjq8xm9cOrGRSrDsnOsnHBXYdSf9uX1nGK5o7Av7gewSljK89Ciem2hoRiEKnokul140EgiwRjJZxaSLEicxNmHffKD3eiqjrjjuxjPWdG4GInO1mgSyWKJMRK/+S4xKJrhrugZ3IZ0Vp/2gg8tKEVJAG5dzbNtT4rihbXtVAc1XjkN59YVgjlNoHJHpmW9gg5HhueQJQjfjac/DKDqNPVgJuYMmcguq5Td/PnyMUulMYg4eo2nIPzu93vQCJD4CmQGJD6W8Pk7kGp0TcFXdetDjjTMMrmkPDkuXC45CTpx5zlF+iIWE0qiXB6bLhz7Xu0UMUUlJSwpJNOEoooiagR48tkyiT5ZW68DUE01bhGo57beD1KVKPXoDx6D8tHlAQ+fDLuYf3VG1u7nPf8Ow/FnWNn1yYvAM01fvqOLOyy3d6gqHcWO9Z2jfKbdnTgyrHjyXVYerrfGybQYRh6STaRY//fSN57ZA2f/W8T+bH5myFfnMDDAQVR1Sna5aP+nqUkxpKCQyJv1gDck0qNu5N6P8InO5mRLaNt9tKSbWdjROMnJw2icVEdYJCxBmhBlehGbxL56apOaEMrzsF5CJJgkaokCFYEDglzLGOLgZailFAQBaM2Oqwy8vCKJHkpPtA4uQrFuIY4gdvsYky6EZIIXGkOokc1bOUeBIeEFqv3D7RF4nJHXYDSrxsIajqvXb0g6Xs7JNdGsQBDRhWR3TuLvFI3nlof4Q93MPuaCfgX19P+djVDJ5YkLTLdQRQF9KiOHtVwjSyi45OdsfcyQ+DfKZiSgt1pTJGJhJQuHgn+tjA2h9Rja8n9BdPvOdhhRNuCKFjdXp0JWFWMqpNgR9Sq8ZZkEVXVAR2H24Yn175XyRZTQkkFM5K2iDv2UwmrVsehKW+EA4q1wIT8yVaqDpdMyB9lwXMbuviPFPRKHhhb3Cee5XclJCaLejj+anco6p3F+i/qLK3aROMOH8WVxjncseqNll1+dE3HE/tbkkSO/vkIPrCJrP/SINlgR5T8spij41d1zMqzwfb2pHM6BuWR95NBRCWJXYvraXmrmlx/BAewI6oz6bqJrJ+3DV9sYTErhkTdIPDQmmZC6wzvb1uZm2hdgMCyBrT2CM4hBumYpJkYgSfCbHTRu2nmEQWYPLt/0uMpq1BMgo5qhDZ7iezoMCQUAQRZsp6PBhTaY1VFGza3kRNUaFjeyIuf7kqqLMpyiPRzSbQVupgwtSIue5S4Uda30PLseg4+vp9V6+3d0UFYEhA9NutuQm0LIxb3PEDTYsGFlOfA0T/XuAPoWdHZAUGGwFPAlFDcuXYiYZVIMJnAdV3H7w3j9Ni+EQI3o+2QL5pk3erOdeJ027okWs2qALNKw6qXjs2ddLhkPHmOvc6S60YWshsGN36YZGw2fPgTmyhit9GJZYruXAe6pltdfeGA4TE+ZmYl/UYV4m+LWFN32ptDHH7mED7+r1H5Y3qPQHLtdVFlaie9PUVpf2OiSu1GL4MmGFqvGtVo3eWn7ygjyvfEqjeadnTEriMuOYiSyMzzhtOyy0/j9g7ef2ItZ/xyNN7/bSKyLZm4FV1nVVClbbsP/ZZFDBSht00gTxDYGdVZH1LxaTC1yI3dIVlNQwFTakpY7BwD8whvacPePxfVHyWwzNB8nTFnRkGKW7pKxCNw67rNCDyNhFF1aC/yy91dZCotVRLTXBxUncCSegJfN7HLp9BLgo62MGte38IQ4NW7lpIvC4x0SSz6qIZpuYaWP2xKeZI2LWxsxfvyJsb8bHiXNnsthR+K2hZGynUgCIJV6662hbHtAYGrsZyA6Jax98mm48Md1uSfbwO7ZR9BEJzAJ4Ajtv2Luq7/QRCE/sCzQCGwBDhX1/UD45n4DSPRp0O2iV3mIcanrO/e9nNfoJmRaUcEJaohCAIujw1nts3SH+PXrBMOKgTbI0TDqtX1JyAQChgRuN0l48l17JGfcXfYbQQuCChRtVsfCMOu1VhoAm3hpIN68hycedM4wKj2eOXuZdZzp/9+Inmlbj5+dgPohiZuwuYwxnUpEW2/ReCl/Yy5ittWNVkE3rLLj6bp1jkcbhlREiytPHEhUaMa7c1Bhk8tp2V7BxUdYRr+1tUNsjGqsSxoTMcZrWkUOw0HvwZgdXuUWTccxMEJUoXNKRENKZa84M6xoTTE66eLfjaCmps+Q3QZmnd4Qyu2Mo9VKkhMQhEhFgknE5EQW/zTtdMfdOKAlI/rEdUoGVU02mr8eOv9BDa0UgzMf2QVZb4oJbKAElIRsyT8viiRWFtu1dQyciIabGzlgnsOw/ufNeiaTtUZQ5LO0byhFSnXgZxC4hS6IXAAOc+MwPeMsswIXHTbkPOdoBst+XIPJjQdCPQkfAwDR+i67hMEwQZ8KgjCW8BVwN90XX9WEIR/Aj8HHjyA1/qNwSpxEwRsdskgwISk3eOPPs6kMYfQu3fvbo8zd+5cZs+e3cXXO93jJjpbt8p2iewCJw6Prcu0Fk3TCfkiBDqi3H3vnVx15W/x5DnYtq2anxw1h4/f/QK7U8aTZ7fc4zrjnnvuoaCggJ/97Gc9fH9SP/6Pf/wDt9vNqScaXjHtzcl1uDaHxA03X8e7772FzW6nX5/+3Pt/95ObmwcYbfA2p0xbjIDEgPFaW+v8vPPv1ZZHyPBDyq0GH3OGZllC04sgGEncQEe0i7/33kKURCpHFLBtdYvViNIYi7SLY1F+NKKiqToN24zHF72+BQSBtsZYk4cOZTaB2Xldk2WKrqNPLKX/+FLy392GWN2GqGg4h+ajji7m83+vZszMyi5ljHanjK4bAxn83hCjbSIkRL9aRAPdIBx7uYfwhlYr+oY4YUtWI0/y4m5Ot0nXTg9GEr2jKWRo07Ha6azNXoo1eOSqBdZ2hTaBYo+MJ9tOrggEFErK3Ei+MGXDCxhxVF8a7l/O4AmlRsmjx2ZMXnJIaJ2S3rqqEdrkxT2mOGUZXypHQrUtjKOv8TkxF7DuasHNZGvioqZZEbgNYoGc6g1/dwlcN9jMTL/bYv904AjgrNjj/wFuZh8J3Pv65rRdX3sLey8PeScM3KN9LIISjTpV3Wd4Hpsa83+e/A+VZQPoVd4r/UH2EJoWb7hRIkYE7XAbU9llu9jlQ6pENUMm8RmLi80hcd8Dd3PDDTcYVRDtRmtzXqm7W5lnb7zBSVjgrIc0nbN/ei6HzziM2TOTFybJJiJJIkpE5fBDpnP9NX9AlmVu/fNNPPTE37nhmlvQdUOTN49lljCuWVjLguc2INsljv/FKN59dA1ZeXFpwpVlo6RvTpcOyewCJ1n5zv1ax9+3qpBNixtYvaAGm1O2kqrv/2cNbU2hpNphgLqt7RT1zqLX4DwKPDaKdrQjNXb1pmmMamwMaxwJ+B5ZiaxBo6JTfNJAig6r4N1HVuNwy0w6vl+XfU1r1nB7mP6NAQoSXB31iIoWu7sxdF/jjsCZ4A1uETgxAu80M1KwSyAYRBjsSE4gmr+3Nwatu1IwyvHGeWSQBabMGUheqZv8MjfOkELzP79m8vH98L6yCRXoNzQfeXmDcR0JGrkaiCLGLHuNhSh5AYnU+NDDKo40CUQx9lkyX7/ZxCPGInDBJiJm2Yh0Y5HQ/Mw60HWKzquyHotH4LL1XineMPvf6btn6JGAKwiChCGTDALuBzYDXl3XzeVtJ1CRZt+LgYsB+vTpk2qTbxXV1dUce+yxTJgwgaVLl1JVVcWDf/8XILF06VJ+c9VVtHnbKSkt4Ykn/8PChQtZunQJl/7qIpwOF4sWf8Fdd93F66+/TjAYZOrUqTz00EM9Lu7/8otF/Oaq39DR4aMgv4B/3PsQ/Qf24fgTjuaggw/iww8/xOv18sgjj3DooYfS1trB+eefz5o1qxk4YDANTXX84+9/58UXXyIYDDL54IkMHzac2/90Owg6l13+Cz777DMqKip49dVXcbmSI9JU3uCXXHIJjY2NSJLECy+8wI4dO/jDH/5AXl4eK1eu5NRTT6NfxWAefeIhQqEgTz32LBVlfdF1gd69+rB0+RLGj423+6tRDU3VsTtljp91HIGOCJIsMmH8ZN77+E0QQE/4fmqaQSjBjgifP7mOiqH5HHX+CDx5Dk797YQk86hZl42x/DcSccTPhu8Veeuajr8tTFtjMP6vIUh7U9BqHDJ1dxOSLNJ/VCE5xS6+eCU+kOT/3Xc4KDodH++gff72rieTRfxlHgKb2zjYIxFY0oC9bw76uBI+e3wtx8TK2toaApT2zbEWuETYnDI2AdqfWUe+qtFQmUNpvZFERdUtHxPRLeMcnE/xxaNxDIhPSBdi5ZmyORlJEpLK8bx1AQYCK+dvZ8XL8dcmygJ5JW4Kyj0MGFtskbRZjtfy7DrC2zsYf0xfax/LnlbRUWPNTENGFdK+rQ3BFm/kQdHQ/FGLhEWH1KWM0JQ+5MLUka/oNhYQM8LWfBFQdUs6AfAcVE7H+9sJb2lLek/A8GEJrW+xZmpaj8cicMkto8eifNWb2ivmm0CPCFzXdRUYKwhCHvAyMKynJ9B1/WHgYYCJEyd2KxrvaaS8v7B+/XoeeeQRDjnkEC644AIe/vdDzD3zIq688gpeeeUVCDl5671XLU/we++5jxuv/SNjR4/HYXfyy1/+kptuugmAc889lzfeeIMTTjgh/Ql1o9OzYYeXX152Of/593/pXVnO62+9zF333c5jjz0GghEdL1q0iDffeJM/3PQHXnzmde77x31kZ+Wy5KvlbK7ewISJ4/F5I/z2yhv550MPsmTJUuxOiW3btu0Xb3BN09ixYwcrVqxg7dq15ObkMWjwQM467WfM+9/7PPzogzz40APcfsud6KrOmNFj+fKrzxg/doKh2ccmxJtShxI1KlE0Tee/zz/JuXPPjnmnJJgYqRrhoIYS0Tj45AGMO7qvJR2ZreYmCspTe0R3N9FGVTU6mkO0J5J07F97UzDJuEsUBbKLnOQWuxh1eAUrPzYmy//0psk8f9tXVB1WwWE/jWuz7Y1B1izcRU6Rk9D6VpqfWA2JJd2yAIpOUIeIALm1PjwOkVZFo7XMw5SfVxH2xyb3mNPl2yIUVKTW8u2axqFZMlp9gK8CKn3656Lv7EDKc6B6wygxGUuKJbsdA3JjSfgI3no/bdvaySXei/LZK1vYEo77rXhy7fSTBAqKnBx6bJmVQMwudHY7fFmLaF3L82KLheaPWIlWSdMR9VgdeEKrvRZQsJXEJsWnIHAtNtVISlPjLwgCcp7T8n0x692lBKkj+/DeBBbX4319MyWXj0ta8MMbvaDqqO3hpCSlFogai43NMMEVPbYuwyG+SexRCYWu615BED4EpgB5giDIsSi8N1BzIC7wm0BlZaXlpnfOOedw91//xrSDZ7Bq1SqOPvpo1KiGqqn0rozdZCQsQ5qq8+GHH3LnnXcSCARoaWmhqqoqJYErUaNuOxSIEuyIsGHDBtZvXMtZ558CdPUdP/mkk/F7w/SvGMbWrdXous6S5Yu45OLLkGSR3sUDGDGsCkEUDK1XMOpqzeh/b73B58yZAximXQCqojJ+3AQc5OBritK3sj/TDzsCgKrhVSz8fIHVhl9UWMymLYZda0GFx/JPMWFe29333Yksy5x99tl0NIes9vrEyTTuXDsjD+3Xzf9cekQjqkXQ7U1GFN3WFKStIUBHSzhpgIRsE8ktcZFX4qJvVQG5JW5yi1zklrjIynckyTOOLBtL5lXz1RvVRgKzMplY3bkOXAKME3SaH18dP0epG7UlhB5bHJwiuKIaQZvI2ojODp8Km9rwPriSoy80JjGFfEbHZqA9YpUkJr3GhgC2+dtBhMDB5eyat41hMUKTcuyo3jC+WDneyi/qaH53uxVZmz7ndgGOy7VZBN57ZCEDxxRbRG13ytT9bQm5hS6KZlZa5/Z9uQt7RVbaeZl6VE32Aicu1yQSnuaPGgQpJ9eBa4EootvQq0WHZLTTJ9ixqr4oCHGpJBWkPKNd3jinESUnRuCiXSJ3Vn9anlmHf3EdWZPj371gbAwfuhHty7GObC2gWNKOeY7vNIELglAMRGPk7QKOAu4APgROxahEOQ949UBe6IFEF39vBHR0yxO8vTlIOKBY1QaJtxEBf4BLL72UxYsXU1lZyc0332x5bYNBSiG/4UkSNduWJRFProOcYmdK33ElohrOge0a/rYwDocNTdcoKPdYWnlHc8jQlmWRnEKn0aauGyY8ZoPInnqDJ16zEtEIB6KEgwrtTSEk0WY134iCiN1uEkrcGzwr34nNDXkF2dhdcsoITRDg2Ree5r333+Hl59+w/MI1VaOtIWh1iHryHEiB7kuzwoFo1wi60SBpf6fqAodbJrfYRWm/HAZPcpFbbLRI55a4cOfYeyx5DZlUyuYlDTRsa6egl8easwkG8RQ0Bjg612Y5ANors9FVjWin3I6tyEW1JLKhIQgOicNPHIAkC3zw5Dre+udKgFi9fyRWU56ssoa3txsLhA4LfQq2lUa994p3qpkG7NzeQQlQs7SBMpvIkg924Cxwkl/qpnxgebxNPM9B+71LLQIfMLEUz7iSpHOJTjmpDlz1RfC+sgn3uBIKTh/a5T0yuigDOBISy5CGwAMKelRL7sSMxgg8JiGZpYh6RI1Xxfgihg4tpf9/k/IcRGNEbEXgecnvo2tUEXKhcbdkEriu64TWtyBm2dB8UVRvKIHAo4guW9I5lBR5jW8KPYnAy4H/xHRwEXhe1/U3BEFYAzwrCMJtwDLgkQN4nQcU27dvt7y/n3nmGQ4+aCqDBw6xPMHHjpxAR2uAr1esZMzY0WS5swiGjEqJgN/4zysqKsLn8/Hiiy9y6qmnokY1ohHVuFVvChqkneeI1Y5LyHaJYcOGWec4+OCD8bcHWbl8DQP7DUHTdBxOmYJyD0JMx2utCzBx3GRee/Nljph5BDWNW1m1ehWCIKAqOjZZJhyKdJnY3R2GDx/Opk2bjCSi7KK8rBdPPvIsxx41i3A4jKqlqD7o9J0RBYGCcg+yXWLjxo0ccsgh5KXpXn3nnXe4/6F7efm5edYQCJO0o2HVciI0I3d/Wzil1NHWGCDsTy5tc+fayS12UTmiwCDnYjc5xS5yi127bZPuKfLLPJx188FdHg9taqXp8dW4zDmSAmSNKyGwtCFpO6nQSc7MPrjHllAmCnQ+kmQTmf/YWsDwGDHvSGS7SN3WNrz1AYLrWihc30IY+LQtSkADYg6H/pYw5Nqw5TnAG6akwAm+COf/7bCU8x51RaOduAbeuYwQjFpwNcGAK7SuBfQ4KXZGtMaH1hHBOTy5C9Y8ttLWKQJXtJgGHiN4XxQ04klMsxImrIJF4FFET/efcznfieaLGklRbxjBKSdN4AEjeJPyHIbRlXn9tX60jijZMyrp+HAHSms8Sdk5ApfzjOEXezLgYX+iJ1UoXwPjUjy+BZh8IC5qb6HrepKNaXdI9HYeOnQo999/PxdccAEjRozg1hsvxG6Le4J7vW1EQhGuuOJKxowdzRmnnc3Vv/8VDruTD9//hIsuuoiRI0dSVlbG+HETCPmiNNf6UCMakk0kt8SN3Sl1+Q+22+08//wLXHH5FXhbvSiKwv+78FJGjx2FzS7hzrWjqjqtdX5jcrumM/fcC7niN5cw5bAJDB8xnKqqKnJzc1EVjXPPnMtBUycycdKE3XqDg1H5MuPwI7nggrk0/T9jIs/f73qIq6+7kr/89XZsssy/HviPYbovCeQUubA7pSSTK4fbFqu7Nr5kid7gqXD5FZcTDIQ4/ZyTEQSYPPkg/nzzXwGjesG8tW9vDtLREuLxexda+woCZBc6ySlyMWhCqSVz5Ba7yCly7bf69j2B2ham9dXNhNY0W49tCqn0LXImkbeU5zCIe3xJ2qYPVdUo6ZPD0IPLWPfZLrauaGLrCsOL5IMnjIqXCpvAeLdEQBTYVp5FxSA7G7+qt45xxu8n0vbACvpOLqP93W2IsWqOtJPUJQGduAbeuZEHYoMWmuJRZjDmf54ueRdc2wwiuBLKFSFe4WJG4IJNRPVHQdUN8pYEEEBtj/mzJCQxwWgmMv+HVX8UKUXyOumlxaJtxRuKlfqlrhURs+yWKRbEFighluT8cEenO4ZokvOhlOdEj6joQQWhk5yj6zpaQEHaT8FDKvygOjGDHVH8bWGKemd1uxpGwwqtdQGrplaWZZ566inreW99AE3TLU9wXdNp3NGBO8eOruvMOuYETjvtJ4T8Uex2mVtu/iNXXPRba39REnBm2Xn62SdTOvo9/vjjqIqGrzVEZfEg/vfMm8h2CXeOHYfbcA189535+L1h2hoC5OUUsGbVBtw5diKRKPf/7V/kF+fQ0FrDkUceSd++fQl3qNz4+z9y2x//ZHm3dPYGBzNBaMyPjIRU8t0l5Obks3nzJgb0H8iA/gP533/fQLZL2F0yDpfEJPtoTj79eEsOevGp1wHDo/v4E4/m+BOPBlJ7g0OshEvVUKMaXy9dY5lbdf3/S7bwtDkkpp0xxCDpIhfZhc49toI9UNBVDd9ntbS9GfdkcQ4vQM+yMeireohFdGKWjZyZffBMKjMm0sSMq1LZmHYux0vEqBm96SvoSEsbsPfLoffcKoY5ZSIhhY1f1SPKAmjgiJW6Wsk9VU+65e8MQTAKwC0CTxOBm14oelQjvLEVRGPxMocvJCK0pgV739yu+nRs4VJj5ZZykcv6HdnI3QiyaFWYWBJKYgQeg+aLdnEg7AyTsFVvGKU1LoN0hpRlQ+tIuMPY5MVWkYWc50DMsqEkfF61YFcNHIxSQnun1xtY1kDr/zZS/tvJSVOO9id+UAQeDauWXWl32pgSM9pRolrK543bofjfgigg2yWUiGZ9wURJNAyYYi6AJnKLXV2sW5OvUSHQHjegcrhtlu2nIAhEQgr+tjDRkDHWTJQENNWwHlWjGsFAgFPOnI2iqogSPPDAA9jtdgKKIemoKbpDTc+RcCCaNKTXxA3X3kxDYz3DRwzF7pKxu+QuRKlpOh3NIeu6ARweOen5ul313PD7m/C3hVEVzfgX1bv4jCdCshlfXCWikl/msToW80vdNPlsDJ/YfbPUt4Hw1jaaHlsdHzIgCeQe15+2N7YkbWc7tAJfiZva5hDep9ZZRB1O8Km2yvF6eRgwrthqFV/0xlZ2rImbZw1zCES+qMdZVUjhT4dZkbLNEavTVnSjvNL8fHpsRmulpicRTirogoDNlFDSROBmJ2Zoszdm5lRIcFUzakcYOS9OjEpLiGidn9zj+3c9julZq+oILhkx225VyVgLhywmRODxOnBIbudXfRGcWd2bSEmx61K9YVRvGOfAvJTbidl2o2Y+oiLaJdTWEI6YdYKUH69kMSPqxAXR6uj0hqFXckI7uKIRFJ3I9nZcI4u6vda9xQ+KwE1/DU3VEbu5m7a2U/SkyTcmdJ0u9qWyXSQcUCzyT4wiDXI3PlwmEScfT0+adiPE7F5d2XHP7WhYxe8NEwkZA3Wz8p24smz4WkMEfUYyURAgKyub+fMWIMmC1Y0Ixu23+dp13Rj0Gw4ohIOKdW2dIckidpfMhCljsDvSD68wZk4GURXNWJwwkqUdzSGE2MKiaToTqqYChhvf7276DV8t+dKQywUBQYDLLruc008+y9K8ZbtEQbmHoC9CR7OKKAoonafVf4egdkTwvr7ZslgFcEwuI7yyKYm8t4gCa1ojqG9UW4958hzklboZNLE0yc8jXTlebrGLBo+My2Ojb0eEyBd12EYXU/jToUnvjSAIlh+KO9eBHhtHJ9hERJeE5le6rdQAQBR2G4GjGi58obXNCHYJ94RSg8Bbkgk8tNaQkpwjUrtACpKIrqpIWTYkj43wljbres3zmxG41ElCMRdMPaqhh1TE3UkouXYQDF9xPax2SWBa25lzPH1RhDwRtSNiRcxynsOahKSH1S4LopQQ5SdCCyuEYq6YkZ2+DIHvDiZpAWlvQ02oZqIpTWSoa3rSB1nXdfTYLD+zzRtBiJGTUeFgkqQS0bC7ROv4idNujInvTpxZ8Zb4aFjF3xYmElQQRIGsPAfO2PgwiEfU0ZCCKAqWtJBIyrquJ72m5lo/mpL6tdmcEo6EKDupm1LX0VQ9IXrWksymAMvzGow7GJtTwu6WLadDSRaRbCKP/udfSfuZi0CiD7kkxz1TrPObEeR3iMDDgSitH+5AWRCvlG0XBUJRjZKYhStAraKzPc9BTpmH8aVu8src5Jd6yC1x7bHpmdNjIxpQODjbRp5DZJOis31lMycdFSS3k/mSzSkTCal4cu1WmaLh622LEfhuInBJ6FYDFxP8UIJrW3AOzbcGCCveEA7iTTDBtS3IxS5saerwBVlAjxh3CKJbtoY3mHkBQRasx9JJKKo/Lk91B0ESkXIchLcai4TUjQYORlQv2EVQdYvApXwHwbUtxmfTH/dBsfb12EAWUDrlA0LrW407DZtIpKaDA4UfDIGbkaf5e3dIjNRTwTTa62zdmojCcg9Bf5RAWxglbESPmqYTjaiIskCw3bBH1XUdm1Mmu9NUHCViRNzhGHF78hy4Eog78XWZxw4HotidMpIsEA4aUlEkpBgSToJBSSJ5i6JgySLG+YkRtE4kFDVq3E3CVvS0RieJplNmpUhBL89uPcRNzdfvDSNKInmlbnytYcsuAOL+Vboec4KMlRZ+k9A0HV9Lop+HoU9r9X7Gahr2hOtpA3I1nRxzIDOQ+8uxVFRkMXk/VSK47BJTPBJ5IYWdeU6qzhrGpnuX8fJdSznp1+OS7r7sTgk/4Ml1xP07bKLl5d2TCFzqpgrFJNDwZq9hRTu8wIq61YRKFC2kEN7SRta0lE3ZBszW/Sxb0nUJtk7nF+Ne5GLMw8eUUKwmnh5UW0l5DiIxm97EO4WkbcwIvCOKGltI4qZXTqMz1Be1fFUSF8TODUMmQmuaET0yzuGFBFc3H7AqlR8MgSd2z+m7icDNyFtNEYEbUahGyK8lW7fmOI2RXrGJvaJkVGYAREIqdpdMOBDF7w0b02YEcLptuHLsSc6BSlTF740QDkQRBAFPrgNXTlfitq5V0bC7ZSIBBS3mERIJqaDrlplSKjjcsqUva4qh1fu94S4LkSAISLKALIs4XDG/8Khm+XZnFxh3DEYXpYYSUeMDiXfzgVQVo+MxElJwuGWyC5yIkoggxD7sZtTXKQIXD2CeMuSPxtvEExKJbQ3BpPcmyy0zOkumGN3QksHSlBObrosuGpVWW91bqO0RcpfVIUgCi/0KuVVZFPfJZs5V43n1nmW8fPcyTrpyrNWValbfePI6R+DG13t3ETiJkkw3EXhgWYPxuR5aYEg02ckJvtD6VtB0XAm18Z1h+Y9n2RETcijm49bz7viEJsERqw+P3XWqvp5F4BCLurfFfk8joSRG4JjrhxmBJ2jcqQjc3CaRwHVVI7iuFVdVIfY+2QQW16O2hJAL94+xWiJ+MASemJDsTkLRNd2KvLWE2XyJ1q0mOlu3Bn1RS8MWRMHSyc3J7yY8uQ6c2bakLkQlqhJoMzy6Tbc8d44dXYtXX8g2McnvwiQ0AcF6TUFfz+wvExNlgiggySKyXcLhsSHJgiV3iJKQRKD+1rDhVWITyS1KnqxtLnxmIrQ7/g4HFTqagmh68iJgXo+xv/m3+XpJ6rbbW6iqRntjsEuVh7c+QDCh2kAUBXKKXeSVuulTZcxBzC1x4drlJ/DWVsvVL/4GxD8vnoPLyTthwH73gVaagzQ+sgrRH+Vzv0qjolMeI5HCiizm/GY8r/5tGa/cvYwTrxxLcR+jaQpifuoJEXicwHdDdNLuCNz4DIQ2tmLvl2OVxcn5yZFncK0Rddr75HQ5hnV8077W0ykCNwncZhJ4ArnbkpOYZs12TyJwK+qWxbSEn6iBW4/FInCryqQ1FE8Qd3o/pTyHMdghhvDWNvSQgmtEgZVIjez0ZQi8O6hRYzoNevcSihl1i6JR3dHFujX2YXHn2MnqZBFpeEyrPPfi05z0k9lkO5IjDclmRK+ubBuiJDJ37lyOP/Z4jj3yhC7Ebdagt7UEk8i/uFLmoYcfwmF3csoJpwNx0t6+Yxvn/PwMPnn3C1at/pq6hjqOnGGU8P3f3/6MJyuLSy+6HFESycp3xEhaSGoF13WdmTNn8sorr5DjjH/RlKhKe1PImGWZZScr35E8lk2PL3ym/n70MUfzwgsvkJ+fn7Sd3xsm0B6hrqGWK665hIaGBgRB4OKLL+bKK6/sIp0IsZBbVbQuw37TQdd1gh3RHpXjubJt5JW66Te6yDBdiiUQc4pdSYtspMZH02OrCKSZcg8GsRRdNBp7Gg+WfYF5fjQd+YRBND62BiCpCzO/zMOcq8fzyt+W8crflnHCFWPiEXiuA91vfFaSCXw3X/OE9yC1hBLbXwNXQnOOlOcgWmM0EOmqRigWdXa3AJsLXmcJhRQRuLWPKCDY434oauz70OMIHCMZme6OUZBFBKeM6osY496E+OJg2sSq3rBV2db5/ZSLXGiL61HbjeRnaE0Lgk3EMTjf2EcWiOzswD2meLfXu6f44RC4YiQJEyPs1NvFou/YF7y1zm9Yt3pkXFnGDMOmHR1dqlDAGOIaIsp/n3uaIYOGMXb0eOu5ospslIhq+ExENGSbEal2tIYIBaK4sg3iTizPM3Vts1xQiag07ujglOMMl97EKDoRkiyyas1KVq5dwelnzbGsY02/DGeWLW3n4bx58xgzZgw5OXHyDvkidLQYsk9usSul610qWeqcs8/hgQce4Prrrwe6LgJFcg53330348ePp6OjgwkTJnDUUUfRuyRWYhb7QskxS4BIQEHXkiuAlKhKW0OQ1rrOkkdyOZ4kG34mhb08DBxXTF5ZfLzW7rowtaBC27yt+L+q63a7nKP6kj299wGZvhLa7KX5iTWITpmii0cS6DTYIhG5xW4jEr9nOa/dsxxXtvH63Ll29FgyTZBFS/roaQSuJ/yeCDMCh+TqEinfaei7mk64ut2IOruRTyAhws6yWUnKxMdJQeCQbGil+aIIdrFHsyzNMr90CUzrtWTbrK5NMcseJ2uX4UeutIasO4/OdfWuYQW0v11NcE0znoPKCK5pxjEoz7o+e3lWt7a1+4LvFIG/9dZb1NWl/hJ1N8ELDLIURcMPBMEgBYCysjKOO+44wIgc2xKmlQA0tOzi1DNPsuxkR4wYwV9vv5/sAidLlizhqquuwufzUZBfyN/+fD9fLv6c5SuXcdmvL8btcfPa8+/w4L//zvsfvUMwGGTc6Inc9ad7EUQjGrfZJWPSuyQQDijU7arjlNNP4v15C/j66xUccfyhLFm4it4VlUw+bAwfvfM59//zXjweD5defAUrVi7jqt9djigJHH300cg2kaxCG3f+7U+EwiG+WvIFV1x6FaIosHbtWub8dBY1u3Zy1VW/5oorrgCMxc2USp5++mkuvvhiwFhA/vXgI9z7j3sQRYExY8fw5JNPMnfuXFwuF8uWLaOhoYFHH32Uxx//D599+hkTxk/k3v8zbN9PPOlEDjvsMK6//npCvmgsRxBfBLLpRa8KwzM9Ozub4cOHU1NTQ2WpMcUlnrw08gxmkhSMZiqfN8xDV3ycZD5jluMNnlhqEHSZEVFnFXTvjpf6M6UTWNpA6wsbut3OVu4h/7Qh2HuldgQ0ofoiiB7bHierAiubaHl2HXKhi6Kfj0TOdeBMqPZJZWSVU+jixCvG8srdS2lvCsW2c6AkJjF7GIFbPROikPLaTf+RztUlcr4DVB3NFyG0tgVkIa0/twUzAvfYkdzdaeDJ1yw64p7gmi9i6da7g+k+mC6BaR0/y4baEUEIS5Zvugk534FSH0DLtiM4pS49JnKpG7nQSXB1E/bKbFRvmJyZcetsW+8sAksa9os82BnfKQJPB7P2WrZ3H/kIomBEip2CxZAvYphJJTQCePIc+L1h7C4pyU527tzzefzJf/Obq3/N5Zdfzn+feoEsRy4vvfwCf7rrj9xz5/08/vS/+ds9dzNx4kSaanxcctEv+OMfb6a9JcQvLr+Qd99/m2OONBaNaKzaxESWM49QMIS31csXX33O2NHj+OKrzzlI1ykqLMbtcmNzSLiyDRnjymsu44EH/sH0GdO55pprAHA4HVz7m+tZuWY5D//7n7TU+rhz459Zt24dL/33DQIBH5OnjeMXv/gFsiTTUuvHmWUju8DJwoULeeihh4iGVRYtXMqdf/0LH7z3MZX9ytm8Zie+mH90a2srb736Pm+9/SYnnngiH73/MX/5w984bs4RrFr9NSNHjqagoIBwOEz1hp24HTnYHBI5Ra6U3ZLV1dUsW7aM8WMnEo6Rk98bJhxQUKOaVUFkQtN0JElg0vH99qkcLx2idX6aHludeiKLgPEZEgWyZ1SSM6MypbSQCKUtTN0diyiaO9IaGLw7qKpG+6c1+N+qRih1E51eSfWmNsNELOHu4rOXNiHZjD6ESKyLNhxUkhL3YAy3aDcfk0TkXAeI7L4LMEaqehpyEZ0ygk3EVZVcy2zqu9FdfgIrGnAOzLNqttPB0sA7V6F00sA7t58nRuCqP9rj9nQpzwGyiLybyUxSlt3wKw8qXbRquchFcJVR355yfJsg4KwqwvdpDYGl9Uaid3gB0Xo//iUNBFc2WcM10tnf7i2+UwRuRsqdEWiP4GsNpS1bi4ZVWuv85BS7iMRaxPNKXYZ1qz9Ke3MoVoPtIBJUURUNh1vG7w2jqVqSnexZZ57F3/56L8uXrGblylXMmn0cggi6rlFWXm7pkT5viNY6o976gw8+4B//vJdgKIjX28rQwcOYPWt22rbviRMms2jxl3yxaCFXXvobPvh4Pug6B0+eYr2eYEeUmup62tvbGFc1mY7mIKeedAbz3pxHODbjUlONJKeqGCv7rFmzcLmdOOx2SkpKqK+vp6y0PKYXR3B6ZFpaWpB0O611fj5Z+DGnnXYafQdW0NEcIjcnz6rTnj17NkpYY8ig4ZSWljJieBXtzSGqqkawfed2Ro0cQzSsUpBXSPXWHUw6aLw1lV2JxuvI1aiGt62Nk06ewy3X/wk1IJFokC2KArYsG5JNtBYPd66DrDwH9V47wyennrm4t9DCCm1vVeP/YleX5+yV2WhhFaUhgK3MTf5pQ7Gn8eEGY5GJBA1SDW5pAw3qltYTaAzGiTagEA5GicRIN/6YwgD0/8/eecfJWZbr//uW6XV7L9lN75UkJJDQO1IUUEEUez9Hj2I5Hj2eo2L3Zzl6RAUEpEmXDiEBQgrpPdndbO9tenvb7493ZnYnu5tGQvFw5ZPPzLwzb5nZmeu5n/u57utmhkOiR9HZcjCIdjA47nnCQwnsLgs2p4w7z47NKZtafqeM3SkjSiJ2l+n3bag6yOYiu2NuISXlrmMv9mVSQhNULwuSQPEXF4xpG5YpVR9+rBE9ouA9v2a83XOPNUpGKFhEBKuIkdLHVaHk7GeV0JPmd1MPK8dMiWQgWiVKvrzgOCNwBUEEaVJucwf/+ybjXFgCkO1wfyQcswqIvNJBZH0XAAN37kXpiIAoYJ+ej+uM0lNO3vAOI/CJYHPKRIbNnLDsG0vgmUgkI7HTNT3bSNfmtOBwW7CkzaQS0ai5uJcxaNeMdEMBs1oyPJQw3f00jWlTpvP0oy9mnwfTHU9XDZSEZnaKTyS49Ttf5fkn1jJj7hT+8z+/RzKVxFvoyKorjsTyM1awedtG2jvaue6D1/L7v/wGu8vKWctMj22LXcJiG6VgUXWMpEEskkLTDIJp+0pDN7Id0NWkhpYSsoU2AiKRQIyEa1Raoi+OJMmEBuM4XFZcXiuRhEgqoRKPpNL2AKbvsixb093nTVvaTEGRJMvohoZhmCZbiUQCj9dlNi/ujo7Rkquays23fJjrP3AD193wAfNvFFdJRBU8BfYc50QtpZvXcRpkhIZhEN/Vz9B9B8c8J1V7oMhJav8gRlxFmZrHYJWX1u39pNZ3Z211k1kSVrKBQgbFssByt0zrxh72rDV/xAhgc8jYnKYG3+aU8Rc7sTkkSgfiePtjJMtdeBaXcrHbijVNzJnX//22LaTiKjf995nH/0YVHUE2fyOCJI7p1j4eMlGxcRT7ifGIK5Oe0IaTuFeUY60a3xs891yimaoZlZ/XUslRlZgZlcrYFIqWVmtp0dRxnSt77cfRdV5yWzESKgaMSaFIHiuOCSpLwVzA1Y9Uh+kGvsvrcM4vOi61zMniXUHgGQlcMqaO8UWGETvSQG8su9jm9FqRLRLRYBLZZs+SsJoyPUbiaaVBLJSira2Npx99iSWLzuCRxx9i6ZJlTK6bwtDQIDv2bGX58uXohsbh5gZmz5mD1+8lEk2vvktmheT0+ZNIxGM8+vijXHHJ+xjsjGRTPxm48+woSY2lS5bzo5/9F8vOOBO720ZBQT7PPvcM3/q3/zBNpOwyNqeFwuICfD4f+w/vYOXKlTzzm8eQLSJ5pS48Xg+RSARr2tDoSItXXTeIBJLEPCNfLEM3qJ80mYFgF7NqZ3De+edx9dVX87EPfRq/Lx9ViCFiR9cN9NHTc2NkoBOEkQVNwzDo6++jrLgSNe28mNGSSxYRURa45ZaPMXf+bL71nVtzro20Kmc0bE6ZeCR13HlCwzBQFZ1kdPwoNxU3UxF6IEFlcxDLEYvbQ6pOY1KnpCFITVuYkGawLaYS3NxHybZ+ZjskXlMMLA7z75HRshdWurNEa3OaHYcc/THY0MWUWfksuGaKuX0cewJD1Rl68CDx/hjusyqouGTShO/X4bGesMOiac16YnnWkeKZE9tPtEpmzt8i4r2w9vjOZZXM6FsckROOVnhMGIHbJIwB0+tIjyrHpUA5EYieUR7f3uOL7lNdEWJbe4nt6M9WaQLkf3gGzjmnp3T+SLwrCBzA7pLNCj5FR7aYrm6puEo8rGQJPPNlT8VNP5FMV/ShrkjaMztTganneJlMrpvCHXffzr/e+nmmT5vBzTd+nJLqPB557GG+9KUvEQwGUVWVz37681SW1POBq27g69/+V5wuJ6+ue5WbPvRRZkyfSXFRCQtGKVOOhMNjIRZMUldfBxicc95qRFFg5cqVdHR0UFBYQGKUpFDXDP7n1//L5z//OQTBXMTMvM/zLjiPX//uF5x17jK+9PmvmvJEjxVPgZ3wYAJZNok+U0GZyflfdMHFbNzyOrPnz2TWrFl861vf4vJrLsZikVm0eCE/+f5v0DUjR1dvkPGXMX9kTq8Vq0Nm36FdLF++jLK6vHEXv1577TXuvvtu5syZk+0M9MMf/pBzzj4fIDsY6EbagEw0Z0wYpjY+FVd5/ZFGknF1hJyjZjScSVEcTXEkAXNcEpOO0DYnrBLDFW5km8Si5iBiUkOdkY9ncQkXuq3YnBYSTzSiNAT4yL8uPObiJZgdagKAnNLxTqD31ZMqg/fsJ9kQwHfJJDyrjm7UteL9kzHG1podFYaij+ksfywIsmkpyzHy/OMh/7qpSD7bMXPfGXhWV+JcONIwImtYZTkihXJEjlu0mSkUPa6aXuGnmMBHR8lHWzPQIiliO/qJbe01PVIkAceMfJwLS7CUu0i1ht8y8gYQjlw8Op1YvHixsWXLlpxt+/fvz7b0Oho0RWewK5ItN49HlDFeJhnnvvFgSuOMMdK8tvZWbv70B9mzZ3c6xaIQGohn8+2GbhCPKMRCSXTNMNMbVinb7upIWOwSSkLDW+DAMAxTmZGGv9hJoC+Gt3D8BgOxUJLIcNoOVxTob4/gdFtwj2ODGQ+nssceLf1LxlXTgjbdDisynCAWSlFU7SHQG6Ont4cv/dtneOGFFwBzMBvoiODOs+P0mrlxMKPkjEugO99uSvwMI6eE+8tf/jJXXHEF555zLro+4hejpx0hM7eGzsh9wxjXEXE8tLQ3sfX+gBn9ZiLedO539DZrNhqWsTksWB0SNIeIPt6YczzBIZP//qnY6n0E/nGY2JZe5GIn+R+YmjMl1+MqXf+9ETTjuKOp8Lp2gs+0IHqtlH9r6ZjntUjKzIt2Rci7ZgquxaXH9RmcKAbv3Y/SG6X0K4uPe5+uvx1A39WPVmCn5mtLTst1TYTB+w4Q39lPxQ9XIogCwRdaCb/URslXF+WkPgL/OEx0czfFn59P7y+3kf/B6adUV51sC9H/PzsBKPnKopyUkaHqJA4MEd3am602tVS6cS0qwTG36LT6fWcgCMJWwzDG/FHfNRG4lB6hR3tGHwmrXc4uLLl8NmKhFIZh4M43faRHSwjtbguakpHXjSrnzpKyQCycIhZM5gwKSkJDSeQSkDvPjt1lLiZlvMO1dC4ZRtQx0WDSdI9zjP+xi5mOJKqBJGOW7MsTKAPS0bA5tR81/cs0js1Um2pGunzdrL4sKijhk5/8JKFQCK/Xm9XFg5G24zW115nrBrKLi2Dq5jNkXVM+mblTzmAgrXGVBbAJAtEjBjZBFLJGXGJaqmYYhlkZ6pRHbScrdxREgYGojc/8ZvUJyfKU3ii9v9w2Znv+B6fjmFPI0AMHGbx7HwhmU1vv+TVjqg/j+wezTXe1oeNrl5Xxy9bDqZwmuGBW8Q38eQ9qIEnBjTOPmk99szjZCBw4qQj8zUJyWUAa8b4ZqcQcJ4WS0lHT38XTHYEbhoHSGSG6tZf4zn7TRtZjxX1WBa6Fxce1tvBW4F1D4ABWh0wqruLwWLOdYczFtJGoVlU0htIGUZnZxWgCArLtvyKBJJXl1ezevTv7XIZ0h7qjExo7SRbTVXC8LjuZEntTGmfm7+1uC9FAEiWpYXNaJtQrS1kC1xHSK6DiBEUjFrucreociXSNbJoomh54Mtrq0EA8e/+8lZeSCkF/MJx9v5HhJJArqRvXU0YAWRYRRIFPfvKTiKLAUGCIy6+82Cw1NjBVEAi88OKLFBYWjPmMso16vdajV+0J4+uSx4OeUOm+7Y2c3o0AeddOwbmwBEPRCDzWaHo0YxK6c+74EVx89wBS2tlPHRy/+cSY82d024ZpO5tRPSg9Ufr/sgcjpVP0idnYan1HOcqbh6Hqx5Q8Hgmn30YYcIyzvnS64TqjNEea55xTaP6GxtGBAwSfakb0WLFWHjutdSIYPSBEN/cQ3dqL2hsDWcAxswDXohJsk/OO2mfg7cC7isDdeTaG4iqSLGSjzgwpZQp3MoR3ZNcXb4HDVI1ElWw0PzpaFSWyrnnAGPK2OS24/LbseY4GSRbR1BECd6QJ3DxO7keeaQNn6tfTfifhVJbME2n/lfHSERkiHA+akpvnH62YwDAd7ATRTBkZupF9b5nGDWB6b4SHEllJoMtnG1MVCODyl7Fz106UvhhGSkMucSEe5XMS07a5pwKGqjP4twM5Lc0APOdV4z23CkESSTQMM/xwQ47me6JO4npCJdEwjHtpGam2cDbiO+Z1jG76GzA9spMtQQbu3IdgESn+zNycVlynC2YEfmIEnmmYINlPLHI/FbCUunI+F7nAgefssWsDGUdEdSBOwUdmZh0KTwUMxUyRZBB8uhlrtQf/1ZNxzi3KWhK8E/GOuLLjtVqULWbvxURUxZleKc5M9yVZRElq4xKaxSZhd1tIxBREeSSqy6QhhrqjEzoYZhz9NFUnNDDBdNrIzfEeiYFRZbTxcMpM7WRI2BhbeKQktWyeOJVQUZICgjiSihAls/WUKAoIktlUWBiVogj0xxBFkfwyJ4NdUexOGU+Bg1RCJdAbw51nyw6AggCxcCrbmT3jZZIxwMrI/kZ/XuN+BIaRdcJjgs/yRHCstRlD0wm91EZ4TXvOdvvMAgo+NN1sDBBO0f3DTWCYxRhFn5nH8EOHUAfixHYPjEsUiQNDoBo45hSiRRRSR3F8HA09oSFYRLOBbjBJfP8gg/ceQPbbKLxl9oTtvE41DFU/YcIZ8eJ+Z7SrGw+ZCNy5oPiUpKAMwyDVHjZVJDsHcgbgI/Pv72S87QRut9sZHBykoGDsVHs8ZApwMt4nGaleoC+GktRyjpHJN2fMlzRVRx71JbXYJGxOC5qqT9i15shqtzeLTNNlk4DJIV5BFHIGCUEUKKxwn3D5rd1pIZXQsrn3zKxEGpVjz0BTDSRppLFDxuI2c87RxUhHI3C0UfrvN0nghmEwODiI3T6W9AzNILqlh8CjuQuUolOm9OtLEO0yhqIRermN8Msd2cGx5MsLECwSekwBWUBpN6PrI4k11RZGsIpYq73Ih4aJ7+4fk9MeD3pCRS52onRGCK1pR+2PYSlzU/ixWadVB3wkDEU78Qhczs0/vxNhm+TDdUYpvotr39Rx1GCS2PY+Ylt7Ufvj6QrTApyLSlCHEkhuy7uGvOEdQOCVlZV0dHTQ399/XK/XNZ1oIEXXYLq1V1pVIohmiy6LVcqNwtNl0W3dUnbxUWoW09Ey2WKVY0EQIdMaTBh9O852VdGz57K7Lbla3ti4h88iHk5lByWnz8pA5MR/VBnZXW/ASjSQwjYkZ0vQw0MJLP1SVgUTC5pGWH2h8UlGTWlZC1ZnyDphdamh6CMucQOW45aVTQS73U5l5UiEbGgGsR3j+5ZkIibDMF8TfLbF7IE4s8A01nfKCBYJQzN7GjoXFhPbZpY4HynlU3qiWEpcZh/UfAfoZqGKPEGHmez1JVSkfAdKZwS1N4Ztsp+Cm2ac0qn+8cBQTjwHfmQV5DsRks9G3jVTTmpfPaWR2DdIdGsvycaAmUKs9ZJ3diWOOYVZ0693I972K7dYLEyaNOmE9vndZ9a8qXNWTPWPSM8cFmwumc1Pmt3FZZuEmtS44TtnZF8zXp/Lo6G7McAjPzOVENd9awlF1cdfNfb6w41sf6GNxZfVMnvlyZWRH9zUw/p79nH+R2fwxj37ufSzc5g0w1ywu/+/NuEpcHDZ50zp5l3fWk/FlDwWfWx8KedQd5T7fr8JgJt+sDxH45w4OESiMYD/srqsjA7Ae3Et3tVVY46lDiUIPtNM3vunHjfBG7phdvceh7gLbpyR7TWYbA0R/MdhUu1hLOWm+ZS93k/n9zagx1QMVc8uNFqrPCh9MWK7+3MI3DAMlJ5o1vNDLrBnr/tYBK7HNZRRefjCj84yu9DrBsMPN+A6oxRbzcQ+2acKZiHPCRLxET4k/wwwDINUa4jY1j5iu/qzPTE951bjWlh8Wry53w687QR+MqhfWETTtpGIPa/UycyV5VlCXnvfQeKhFLPOrqCszsuLd+5n+TX1bHikiSu/NJ+qmWMtL3tbQkSGk3jyzc47BUfxwDgWvKOMc7zHMNE5ElOWlKAqOosvqT3p8/vS5+xqNL01nKPUBd5CB4E+M02j6wbRQMrsZj4BvAUjKQbnEQUO8X2DRDf14FpSitITQ/Ja0eNqTlXaaEQ2dBHfPYD7rApsRzH9B5O447v6CT7finbEQqJ7RTm+SyYhyKI5KDzbTHzXAKLHSt77p+JcWGymjzQ9m9vUokr2vuiyYJ+aR/jl9pxFPz2ioMdU5FJzCp1Jr6hDcWBigypD03MWSC0V7mw0m2wKENtqGhy9JQR+MhH4EVWQ72aowwli2/qIbetFHUwgWEUcc4pwLizGNsn3jmyW/WZwTAIXBKEK+CtQgpls+KNhGP9PEIR84AGgFmgBrjMMY3ii45xKXPSJ2Tz525207zNXji/61GwKRlXLdRwaZvfLHdTOLsCVJqfOgwEAfMXjE6q/yEnnoQB2l5zTAu1k4PSavuKyVcR2ggtKRdWeE4rYx0OGwLvTXbFH25F6ixy07RsyI9uguZg6XqFQBrJVwuWzpitgcz8XI51Lj+3oQ+mNIpe6UPti4xK4oRvE0hI+IzFxIY+hG8R39xN6qQ21b+yicek3z0D22dATKqEXWgmv70QQBDznVeM5uzInstejIwtTejiV7egiOi1YylxggNIXyxpWKekipowqQvRYQRaPKiXUUxpD9+7PPnYuLiFxcETRENthvudUS2jCY5xKnEwEfqQT4LsNekojvnuA2NbebJd7W50Pz7nVOGYXvul03jsZx8MuKvBVwzC2CYLgAbYKgvAC8FHgJcMwbhME4RvAN4Bbj3KcUwZBFDj3phnc/1+bUBIa/iOMdhxpTWd+uSub++1uDJjytQmiTV+xAzWpEepP4C95c9MrQRDwFjqwHMP+9nTB7rZgtUsM95gJd8coFzRfoSPbbT4jMzxaBA4m6Y9uRZaBkVYAxXb0o4VSuOv96FElS+CpjjChF1rJu24aSk8UPb02oY+KioceOEj++6ciui3E9wwQerENtW/8hQLH3EIkt5XIpm5Cz7eiRxWcC4vxXlRrWqceAW3UQKJFlGxPRcltyRoWKd3RsQReYn6fzDy4fUIC12MKA3ftI9VqkrPvskkYSc1sDKDqpiXAngFzEBiIo0VSR13QDD7bjJRnx720bMLXHA2GboBqnDSBvx2FPCcLQzdINgfTaxn9GCkdqcCO94IanAuK3zLVz9uNYxK4YRjdQHf6flgQhP1ABfA+YHX6ZXcBa3mLCBxM0rnoU7MZaI+MWVibsti0fvSkp/+y1ZQY+oodExbGZKLW8FCCwqo3XyRwxuWTjq7aOI0QBLPX40B7BLvbkvP5ZN5nsD9OND3t9xzjy77wopqs38xoZCLwTIrDUuJC6Y1liTNxaJjEwWGGH2kwK+7SC8qZCFzpipA8NEzgySaUvphZOHEEvOdXI7osBB5vIr5rgN7ebai9May1Xvwfm4W1cuLZih4dWczOVEhCuh9j2oQpQ9oASk8M0W3JIVk53z5uNaYWTNL/lz2oA3F8l00yC0zsMthls5gnlELpimAkNbznVxN6sY1USyibsx9zvHCK8LoOrDXekyfwTFPmE17EfOerUDJQB+NE0ykSbTiJYJNwzivGuagYa433tHR+fyfjhOb3giDUAguATUBJmtwBejBTLOPt8yngUwDV1dXjveSkUTU9n6rpY/PZ/hInSy4bWRh159kJ9May5DUeRqdWTtQBbjxMXlR87BedRvjSBH5kNxfvKALPFEEdKwKvncALxFB15CKHWeyiGVhKnUhNFtR+k4i1YXOASOwdBNHsZp44MISeNH1Volt6AbPy8UhYylwUfHQWss/G4KgUhaHoFNw4A/usY8tO9ZwIPJUtjxfT5ftyifMIAo+OKbaRC+wkDwdyahWU/hgDf96DHlcp/NjstPFSM4JdyioatGCS2M5+RLcF99mVhNZ2kDwKgcd29pvEPzx+gdFxYVQ3nhPCO1yFoidV4rsGiG7tNVNRAtgm+/FdVIt9ZsFxtVb7Z8VxE7ggCG7gYeBfDMMIjf7xGIZhCIIwrhjPMIw/An8E08zqzV3uycGdZ0sT+MT6Tk+6JZeuG8j/BDmzzHt1HpFa8OTbEUSBvtYQoiRgsUkTerMcC5n+gfYiJ4n9g8jFTkSXJZt7VocTWCrdiHaZZGMA1xmlJA4MpReZ+kw3t3FQ+InZ2CfnoUVSDD/WmEPwpV9ZlCUaQ9EZuGMP9pkFeFZWADD8aAOSx4r3/JqRLuOC2QQAzPZgGU23pdSVrcAzdAOlN4Z7WW70K+fbMVI6esTsppJqDzNw5x5AoOhTc7FWuEk2m3lX0S5nu5n3/3kPqDqu5WWIVglrlZtky/gNGwBi2/sA0ELJkyqHz3wecOJEPJIDf+d87w3dMBeAt/UR3zOAoZjBgveiWpwLi8dNmf1fxHH9cgVBsGCS972GYTyS3twrCEKZYRjdgiCUAX2n6yLfLDIpgqNF4KIk4im0E+yLv+lFzHcCMu/VdYRyRJJFpi0rZe8rnXgLHbjz7Sc/7VR1BIeM79JJOOcUpv2hZYyUZurChxNYKtz4r6gntqMvW+gzEXF7zqvGe44pPwyv6yC0pi2bZweznHo0OQWePkzycBDDMPCsrDAXSnf0mz/082vMVI4AUr7djMAFAWlUowBLqYvYll60zAKnqmMpzR3kxXTFrxZOoXRHGbxnH6LLQuHH52T7Q2Zy+qJdNs99ca05eEgC7jPNnqC2Wh/hde3oSW3MoprSF0PpjGApdaH0RNGCyZOSuRknGYFbSl3431ePfdrxtYI7nVD6Y9kBXgsmEewSzoXFOBeVYK3y/J9LkRwLx6NCEYA/A/sNw/jFqKeeAG4GbkvfPn5arvAUIJMiOBqBm887TQIf9QNTkglkq+1d98XJvNcjI3CAs66bQndDgGB/nOpxJJXHC0PRET0ilsKRZrcZH2ctkkINJLHPLiTVGSG2s99sMTUBSr95BpLXSnz3gFmIM5TAPj0f36WTGPrbfpSeGEZSy1ZFxvcNEt3QjWCTULqiGIaBNpzASGrZnLweVRCdMpLHarbLkoQcn2lLmZkuUXqi2X6LR6ZQMlahkde7iG3vw1LkpPCW2Tme0ZmcvpA2NxtPA2+b5CP8cjupthD2Ixr/xnb0me6IqysZuv8g6nDi5AhcOTkCF0QB9/LyEz7fqYIeV4ntMj22U21hs6fk1Dx8l03CMaPgXZGbf7twPBH4CuAmYLcgCDvS276FSdwPCoLwcaAVuO60XOEpgC+tUvGXHr1E1lfsgL0jzZOTsSi3f/4WzrvlM8w465zTfp2nEv5Sp0kKBWMXKK12mQs/MYuHf7IV7zEKVI4Gc6qfO7BJaY8VpTsKmkFkXQeRdR1HPY7kt6GHUgz97QCp1pDZj/Ljs7NEp4VSZrcY3UCPq0huK4EnmrCUuXAtLiHw5GG04SSpdBs9Paaa5v8RBdFlQfKYDWsFWTSb3KaRIWulO2rmwsWxTWszrb1iW3qx1nopvHnWGK+R0RH4RLBWe0CAZHNwDIHHdw9gq/djTWvjTzYPfrIplLcDhm6QbBgmuq2P+N4BUA3kEie+SybhXFB87EbM7wE4PhXKa4xp2JXFeaf2ck4PJi8uxlNgHyM3PBL+9EKmnE6h9B5uIhmL0tVw4F1H4C6fjWu/tojCCWw3i2u8vP/WxeO6Cx4vxsvVZmw5B/+676j7es6pQh2IE989gBZI0ve7HYhuC/5rJuNaXJotuDAUzSyuKXGi9sZMX2a7jBZI4lpSmiU9pSuC0j0S4WvDSbSoSeDZhrVWEcuoAi3JZUH0WIls6EIbTuJZXZmzIGYYBpHXu7KPiz4+e9w88fEQuGiXsYzKl4/eV+2Pm6SV7iKvDh+fA+KRONkUylsJpTdqqki296GHUohOGdeSUlyLSswCqHfZTPftxruyEvNEIUki5ZP9x3xdZuEvk0Lpa2kCYKjz6BHkOxWldUf3nn6zBUOji0YMwyDZGGDovgPH3E/0WPGsrqLru69ntzkXl+C/om6Md4iW1o5bSl0mgcfV7DbJa0UuMWcaqe4oSlc0G6mrQwn0qIKlxDnSsDYljOmeIrlklJ4Y1hov3gtqR96bbhB4rJHo5h7AHHAmWuTTE5rpgX4M4rTV+Yis70obTpnHyqwHWMrdCJKA5LUddwSuRVJow8lsN6F3agSuxxRiO/uJbu1Nd2o3FUmuK0uwT89/x13vuwn/Jwj8eFFY6UayiNn8cV/LYQCGut6dBH66kSnbTjQFCL3Qesxqw8KPzya6uYf47gF6fvZGznPuZWXjGj9pwRECNzujjEgDJa8V0SohFzmyEbit3keyIZAl8EwKBQDdyMmBJw4No6SLnfSEihYwc8+GojN0/wHiewfxrK4iurl7pGHDeJ9DXD0uQyRbnZ/IK50kW0PYJ5tplFSnOWvI9N2U8uzHFYEbisbAn3ajhVKU/8dyc1s2An/7F+ENTSdxaJjY1l7i+4dMmWmZ6y3p1P5/Ce8R+Ci4/DY++Yuzsw0f+prNCDwyNEgqHsPqePfYTL4VMJIakfVdRNaPpBnkQgfqEb7pntVm67JkSygrCZTz7KTCiqkQGUqYXiLjFOVoITMazahDMsZUkC51ByxlbhKHhjHiKu4zK0i1htCGEuhxNZtCyUB0WTB0I+0l3oZc4sQxs4DI+i56frkN95llpFpCpNrC+C6vw7OygvjegQn9XcAk/+Mi8FoviJA8HMwSuNIVMYuH0jlfOc9GsilwzGMNP96UHXwyC7snu4h5KpHqjqY7tfdl1yDcy8pMFclxNId+DyeG9wj8CGTIW0klGerqoKCymsGONoa7uyipm/w2Xx0E+3p548lHWHXjx7DY3p5y4WRzkODzrTnbpHw7zrlFhNfmNlgo/eYZGCmNwXv3k9g/4hFS9Nl5dP9oM5YSZ5rAR6omDd0g+Ewz7qVlIxF4WjGix1VIB6gZ0rOWu7Kt0izlLqQ8uxnZGmaeWxplJYABA3fsIdkQwLmwGP9VkxGtEu5lZQzed4DIK50AOBeVZLXlprb9aASuIRxHNxszD+4h2TSSB1e6olhGEZuUZ0cLpXLWF+J7Bohu68NIaWYOPV2QlBn8Mgu7b1cKJdupfVuvmcaSBBzT83EuKsE+Le+YXurv4eTxHoFPgIG2FgxdZ/qKVax/4G6GOtvfdgJXUkke//kP6G85zPQzz6Jyxuy39PzJliChF9tMT+VR8F1eR6o5OIa8bZP9pgplYzeCRcR7cS1GSjO76GgGRlw15XKSkI20AdT+GJFXO80UiENGsEpIXptZkBNTTAKThGzjW0vZCAFaylzIeXYS6WsU3RZEz0gEPvz3QyAL5F0zBeeSkpFm1qqONqphdmxrL4aq47+8DtFlGTOrGA3jOCNwAHudj/Brnegps/mI0hfDM6qaWM6zmxWZgSSi10qqNcTgPfvHPZb33GqG/35ohMDfwkVMQ9VJHBwiurXPLIbSDVPzf2U9jnlvTaf29/AegU+IvmYz/z112Upef+jed0QefM1f/kB/Oi8fD7817nZgem2HXmwl2RAY2SgJZl6z3EXwH4ezm91nV5JsCqB0Rkg2Bkg2mRWY3vNrkDxWIuvNCFePKqaOPKPTHhWBZ/pVxncPYK31IvnM5seiQ0aPq6a3s2ekIXImOpe8ViS31TQyyqRZXFYk16gIXIDiz87PGlgBpLoiDPxlD+gGRZ+bh7XMRWhtB+G17SQODGEktTFNdkdDT6hYjrMy0FbvJ7yug1RLyDymbn6GkB5E0v40PT/bkv2MM/CcU4Wt3oetxotgkYinq0gz+fnTnUIxDAOlK50i2dmHHlURPRbcK8txLSx5S3p+vodcvEfgE6CvpQm7y01eWTm+4pK3XYnSunsHe15+gVmrz2fv2heJh04/gafawwRfaCV5aMQlWHTJeFZVYSl1MfCXPeaUGZM8iz4/H6UjTOSVkc+q5MsLc37YQjpSVdMkLTrM8vPRftqZ5wxFJ9kQwFZvqmlEp8XUeEeVHJ2w5LEiea3ZVISUN5JaEmSBoQcPZh+X3noG8ijpZKIpwOBf9yHaJQo/NRdLWmrqu6AG5/wiAo83kWwMoMdUUu3hrOJjNPSElm26eyxYa7wgCsS2mbpyMBdTo5t7SLWGRvqKYvqe2+r9DN61D9fSUnwX1eYcKzOoZAlcTRcUneIUihZOmW3ItvWaeXdJMNuQLSzBPuWd16n9/xLeI/AJ0NdymKLaOgRBIL+8kqHuzrf1ejKR91kfvJm9a18kFprYV+PNImMDmzg4QtyCXcazqgLXklKCTzcTfLo5+1zhLaah0/ADB7N+zAAFH5s1JirLmj0FEtnHks+K0pmr4UYUsBQ70o0iTMLNROBaKIV8RFVtwU0zswU28ihzroE79o6U40tC1kYWzNzy4P0HkPPtFN4yJ4fYAbPq8uOz6f+fnaTaw/T9bgeuZWX4LqrNKeY53hSKoRtmKkYUzJxx2is8tqUXS6nT1LVP8jF0734851Thu6jWTIvoRm4eP/NZpq/BSBO4HlURLOIpIXBD1YnvHyS2tY/EoSHQzU5G/qsm45xbmE1fvYe3F+8R+DjQNY2B1hbmXXgpAPkVVbTu3oGua4ji2yPRCg30Y3U4cfr8WOyO05JCSXWECb3YljV4AtN/xL2yAs/KCpJNAbr/e1POPr5LaontNBewRKeM/6p6tECS8NoOM597BDKLfWpa6yykI/DE/qGs458WSCD5rLiWlhF4vClLuqJTRosqaKFUNirPYHRkLOWPjsBFCj86y+zsMxjP5ryjm3sYfrQBa6WHgo/OmjBnKwgCrjPLST1wENvUPKKbuonvGcB/WR2O+UWgGxip8TvBG4aB2hcj2RggcTho+raMI0cs+/elObK6YJ4NLS0lzOTlj0bgeixD4EqOTPJEYRgGSkeE6NZeYjv7MeIqkteK5+xKnAtLsrOT9/DOwXsEPg5CA/2oSorCqhoA8ssr0RSFUH8//pLSt+Wagv29eIuKEQQBp9dL/BRG4KnOCKEXW3NUIoJFxH1mOe6zKzFSGl3/tTHbbV50W/BfUcfQfQfNPpiSgPusSrznViHaZeL7B5GLHOMS+EgEPiqF4rVhKDpGXEVwWlADSSS/Def8YsKvdWarLUWHTKorajYQnqDU2lB0wi+PLKaW/MtCJI8V2yQvqteKYRiEX24n9Hwrtql5FNw445h2pBly955bhXBhDcOPNTL0wEFsW3rwXlhrfl52ySTswQTJJjP3nzwczDoiSvl2HLMKsNf7sdX5ECwi/X/cZVZgHqGJlvPs2QEuQ+Di0Qg8PtIgY7Rk8nihBZNER3VqRxZxzC7AtbAE22T/P10bsn8mvEfg4yAaMFMH7jxTHZBfbja+Hepqf9sIPNzfh7fQbEzs8PpOSQSe6oqYEfeoZrzIAu6lZXhWVyE6ZAJPNGWrEcFMi+gRhaH7zLyyYJco+eKCHPMlx4wCHDMKxj2nmI7AMxGmaJeyEbYaTGF1WtACSWyTfIgOmbKvLRnZ12lBz0akYxcN1cE4g/fuH8nLF9izkavvwlpTnvjkYSKvd+GcX0TeB6Yel8QtE9XqUQXHrEKKPzef6OZugs+20P/7nQDmcdd1ZKtERa8V+5Q8bHU+bPX+cTvEFH954bil41KenUSD+R3UjxKBC5KIYJWyBK5HFaTjJHBD0UxDsK19JBuGRzq1n1WJY+67u1P7/yX8U/2V9r/6Mlv+8Rgf/tEv3lSqI5YmcKffLLbIKzf1wEMd7dQtWDLhfqcTwf4+KtKyQYfHmx1kTgZKT5TQi63E94wibknAtaQUzzlVyD4b8f2DDN414mfiPrMc+8x8gs+05OSrC2+edULOeRMtYoKZFzeKnWihZI7pVHbfUWmKIyPw+N5Bhh46CIJAwUdnEXqhNUeNYag6Qw8dIr6zH/fKCnyXTjruyDJjaKVHVbRQkmRTkFRHJEchAuZipv+qydjqfciFjmP6ekz0vJxnmnuZ0sZ0BD8OgYOZVspUp+oRJdsObjwYhkGqLWyqSHb1YyTSndrPqcK1sAT5TRibvYe3B/9UBL5n7Qv0tTQR6OkhP026J4MMObrSBO70+vAUFNFzuPGUXOeJIhGNkIrH8BYVZ69noL31GHuNhdIbJfRiW24HHBGcC0vwnltttg8LJun8zvoRSZpdpvAjM4ms72TgT3uQfFbyr5+GYJMY/Ou+E14wy3hhZ1Iogl3GUiKBkC5qKXWBDtI4XYJGS/kyBG5oOsHnWom80oGl0k3Bh2Yg59vNrjtpgtSTGoP37CPZEMB7cS2eVZXHbZqkRZVs4c3wIw3Z7YJdxjYlLzt7MYlUJdkwbPp7vAlTpoyKRg0kzRSKwIS57ay00jAmTKGogUTWY1sdiCNYRBxzCnEuKvmn7NT+fwn/NASeisfo2G9GjAPtLW+OwIMBBEHE4fVmt5VNnkp3w4gcbe+6l+hvawFgxsrVlEyqP+nzHQuhfrNXhi9N4HaP94RkhEpfzIy4dw9AJmgUwDmvCM/5NVgKHRiaTuufXkdqHNUx/mwXxoBK/593I0gC3gtqcJ9VgWiViO02FRQn1UBXFk3/bck0gBIEAbnYSaothC1twCX7x8mfj1I+iB4rWijJ4N8OkGoJ4VpWhv/yuuyAYstYs0YVBu7ci9IRJu/aKbiWHD0FpsdVks3BdB47mNNyDcB7QQ1aMInvUrNlX/cPN+GYU0Te1ZMJv9pB6KV2Eg1b8J5fg3tF+UlVIWbWDrThBHo4ZfbvnECqlyXwlA6qns3X6ymN+J4BYtv6zNJ8I92pfXUVjjkF4/rOnA50NxxETSWpmjX3LTmfYRjsfuk5pi5bid39z1+6/09D4K17dqJrZi5woK2FqUtXnPSxYoFhHF5vThqmbMo0Dm1aTzQwjChJPPf7/4coieiaTqCni6u+9p03/R4mQobAvYUjEbiaSqIkE0ctp1f6Y4ReajPLzEfN9h1zCvGeX42lxJT4JQ4NM/CXPWTereuMUuQiJwNP7Uc2rLiWlOK7sDa3iUG6ofHJdDIX7RJ6REe0j0TJ1ioPiX2DWSOn8VIoWaWHJKB0Rxm6/wBGUiP/+mk4F4ztQaoGEgz8eQ/qcJKCG2fimDU2L68nNVItQRJNQZKHzQIkDPN92Wq9eC+qwVbvZ+ie/djq/YgumdALrWjhFLY6P0ZKx728DEEW8Z5TjXNeMYEnmgg+3UxsW6+ZUqk9uivkkZDyzfeuDifQwqkJ0yeZz0QZiGdL/ZW+uJkq2j2AkdKQ8u14z6vGubDkbenU/urf7iQRCfORn/72LTlfoKeLF27/LbqmMf+iy96Sc76d+Kch8JbtW7E6HDg8XvpbW475+ngkjMM9vp1qNBjA5fPnbCubMh0wIwolmcAwdK7/z5+y47mnaN6xNSuBU5IJJIvllMoNQwNpAk9H4A6PGV3GQyEsRWN/lEp/jPCa9nQbs5Ht9hn5eM+vyVYhauEUPb/YmpW2qbpCg76dOc2riG7uIagMsGN4LTdf8z8IooiqKOiaitXugDdR9SfaZdPoaFRO21rtIbalN5uuGJfAMykUzWDgz7uRCx0UfHJOdiDK+Qx6o2bj4ZRG0S2zs5G9oWgkW8NZlUiqPWyqayQBa5UHz7nV2Ov9WKs9Oekh0WtFiyok9g8hWEQS+4dIHBzGWu3BOsqES863U3DzTBJ7Bwk82UT/H3bhXFyC75JJx11eLnlsIAqmp3k4Na4CJQPBIaP2xgg8bqb3Ylt7EawSjrmFuBaVYK19ezu1B/v70JTUsV94ihAZHsq5/WfHPwWBG4ZB846tVM+ejyAK9Lc2H/X1XYf2c/9/3MqHfvBzSuunjHk+FhjOLmBmUFxXjyhJdDceJNTfh9Pnp7RuCuVTZ7DvlTUEe3vwl5bx9//+DkoywfXfuw2b89SUFof6e5GtNhxek4Qyt/FwKEvqAOpAnNCaNrNB7ijitk3x472gJptWMHSD4NPNRF4bKU4aLBlAaYkww3EGGOD/0FQe+MGPAQgPDeAtLGbNX35PX8thbvzRr0Z8N04iAs9owUcbQGWuLb53ENElH1Pa55hbRN41U8b0lwSz9H/gzr0IskDRJ+ZgqLppBXA4SLItBKoBIlgrPHjOrsRW78Na4z3qOcW0OkYdSuBeaqZhIuu7cK8Y24pMEAQcswuxTckj9FIrkdc6SewbNLvNLCo5Zs5ZkAQkvw01nUIZb4DSkyrx3QPEtvQCZIuu3GeW47249h3RqV3XNSJD5nqLoesI4un3aImmiTsaeI/A3zUYbG8lPNjPsmuvJzI0RMPmDSiJBBb7+FPG7oZDGIbOoU3rxyXwaHCYvLLcH6bFaqOoZhKdB/Yx2N5K/eJlCKJI+VQzMu86tB9BFOk6ZBoPPfHzH3LNN7+HJL/5irVQfz/ewqJsJJWJwDPVmOpgnNCadmLbe2GkEhvrJC++C2uxTRqZwieaAgzcvjv72D4jH9EhY2zVSVldbBt8kQu++VUS8RGlyVBnB97CYjoO7GO4q4NYKPimnO8yErXREbhc7ESwShgJFblibO4y1RFm4E8j151/w7RxI8v4vsFsNyCp0EH//+4yr1UwPVPcy83ydFut94SkcpLLkrUUsE/Px1bvN4tbyicepEWbhP/SOlwLSxh+tJHhhxuIbukl7+rJx/QNkf0206UxoiClzbgM3SB5OGh6bKc7tWfgWV1FeG077hXl7wjyBlMMoGvmmkoiFp1wxnuqzwkjRP7Pjn8KAm/euQ2ASfMX09N0CAyDwY42SidPHff1Q11mocfhrZs5+0MfzXnOMAxigcCYCBzMPPiO554CoG7hYgAKqqqxOhx0HTpAImoueC275no2PvIA6+75C+d+9NNv+v2FBvrwFpdkHzvTi6uJniBDfz9EbFsucYeEYfIuqaforJlZktOiCr2/2ooeHrFFdS0rI7atD0PVOBTaylDhIG2hnSwbHsjRmQ91dVIxbSbDaTuBrkMHKFbLgJMk8HTUPJpABVHAWukmeTiYU9JuGAbRTd0EnjyM5LKgpVK4zywfcRHUDZSeKMmmIMGnDueeKC2NtNX5sNX53lT5d0YFIljFrHLDOs5AMx4spS6KPj2X2NZegs800/vrbbhXVuA9r2bcGQSYSpT4rn7TtTGlE3y+xezUHkh3al9gdmpXuqMEHmvM2gWcTCHPRNA1jSd+8UMWX3Y1lTNP3Pky1N+fvR8PBd8SAs+mUN6EzPbdhH8KAu9uOICvpBRPQSFqOt/W39YyMYGnjakGO9oI9HTjLy3LPpeKx1CV1JgcOJh58B3PPYUoSdTMXQCAKEqUTp5GV8MBhnu6yC+vZMX1NxHs62XfujWsuvGWNx2FB/v7cqxsrZqDxQUX4V4nEzN6s9ulEjubW5+isXsLKwZuokyYZTYveL6F8NoRgynHvCJSrSGiG7uxzyygy93MjgfWcOmH/422QzsJDfSTGEXgw90dpuLGMPMyXQf3UVRYAiInZWQkjBOBA1irvSQPB7P5bz2pEXi0gdiOfuzT8si7bhrxHX3ZPpbJxgDJ5mC2lDyDvGumYJ+Rf9TFvxNFhsBtk/NOLm0kmoOJfWYBoWdbiLzSSXxnP/4r6rHPKhgzmxAdcjbCjrzeBQLYpuThu6QWx8yCbNedjAmYOmBWUAqnMPqODA/StGUTDo/3pAg8nF67AYgFA9mCuNOJ9yLwdyC2PfMEqViMZdfeMO7zfS2HKak1ZXz+4lJkm42BtMRvPAx1dVA9ey5te3bRtHUziy57X/a5aCAAjGjAR6NsyjQAKmfMyslvl0+dzqZHHkQQxeyxpi4/i/2vraV93x5q02Q/HroO7ae74SALL7ly3BxhKhEnEQ7hLSpBDSQIv9xOdEsv9d752Ty3XOLEfU4Fj97/I4YGO7C5XAx2tBHc00H4npH1gFBqENlpg50gFlkp+MQsHJPzWfejB8grK6d69jzA/OHFw2EQBIqqaxnq6qS/1Yxu3QWFdB7cz1zfKgT55MhCzObAjyRwM0KT8uwofTEG79mP2h8zu7lUewg80USyKTBSnu63YZ9RQOLQMHo4hWNOoalRPw0NDTILkI4Z+cd45bGPk3ftFJyLigk81sjgPfuxT8/Hf2U9kt9GsjFAdGtvtkEFmCmbvGsmZ029RiMzCCoDcSSX5ZQuWGbIsPPA3pPaPzQwOgJ/a+yPM8QdCwXRNQ1Remekk04X3hUE3nVwP10NB8Yl8GQsSrC3hznnXAiAIIoUVlYz0N4y7rHikTCxYIBJV1xDNBCgaeumHALPVmH6xhK4v6SMukVnMGvVeTnby6dMxzB0DE2nbtEZANTMmYdstdG0ZeOEBN516EB20TM00M/qj3xizA8w1N+HQ/JQ1F1Cz0+35FT/xcUozrNKCXiCvPjAj7Mt4AQVJrfNyCHv/kQHRfZK4okwm4aforV5L9IOK57CIoa7OkAQsrr20EA/8XAItz+Pwupa2vftpq/lMDaXi2nLVrLj+afQ56sIlpMji5EIPPfHZZvkw1rrRemM5HiMx7b2Etvai+ixYpvsz/qJSH47w480oIdTuJaW4n/f5NNWlGKt9WKt8WKfOb5FwInCVuuj+IsLiLzeRfCpZnpGG4g5ZCylrqwG3Xd53bjkDSMErg0lcjr7nApEh83fwnB3F9HA8LhBzdEQGuhHEEQMQycWCpzSa5sI2QplwyAWDODOPzV/r3cq3hUEXlI3mYMbXiUWCuL05mpqM42Hi0cV0hRWT6Jx8+tsf/ZJXHn5OZrwTPokv6KK+sVLeeOJh0lEIlnRfzSYqcL0j7kOQRC4+uv/MWZ7RmJo93izi5oWm53aeQtofGMjqz/yCXY89zQOr5eZZ50DwEB7K4/e9j1c/jyqZs1h29OPY3e7WX7tBwFz1T7U3kvfQ3u4rOpTSK0CmZA7pofZPfgKrZG9GE255dxn1F7OJGFW9rHuESCskmctYU9gPepkWPGZW5ja3sJAWyvbnn7cfKFh8PAPTC37licfye7feWAfkcEBWnZup7imjorpM9n61GPEhgNIJxnpZiLwrLFVOEWyKUDi0LDZj3JUc2THnEKziUGdH7lopDxdT5nVlYn9Q3jOq8Z7fvVplctZip0Uf3beCe3TvH0LFdNnjttLVY8pxHb1E9s1MOa5ghumIZe46LltM0B2EXM8ZNNQxsTVmieL0XYNnQf3nXBtRXigj7zyCoY620+r/fFoRIeH8BQUER7sJxoYPiqBdx06gDu/IOsxdKqhJBO0791N3cLTZ7/xriFwMJsM185bmPNcJuosrq3LbquaOZs9Lz/Pmjv+F4Bb/t8fySs1VSVDneYCZn5FFTaXm82PPUTbnh1MXbYSGEmhjLeIORHsbjfl02ZSUlef1X9rqoIkW4gMDfKrD1+dfe2MlasRBIHXH7qXRDTCOR/7NIaus3vN87z+4L3sfOEZXDY/lWo9da65eEUvpHkprkVolxuIlcZpad0DwNW3fheXP49nvvcTzi+/KffCbCJiWKc5vA9lpsBgZy+2pJvSyVOz6wORwQE6D+7jph//msGONh76r2/nHCLU35u9DfX3ZtcYehsaKfVNOrlpatrVMPh8K5ENXah9R7QrEwWKPzcPS7l73IhajykM3LWPVFsI//vqcS8fK+V7uzHc3ckjt32PpVdfx8obPgKAoRkkGtKd2vcNmh2NSp34LpuEc34xqc4IgSeaGLhjL455JqkIVvGoVZOj1xFOdRuzaGAIBAFZttC5f+8JE3hooB9/aRnRwBCx4OkncDWVIhGNUDFjNuHBfiLDQ5RM8FpNVXn4h9+hcuaccYOyU4Gdzz/Nunv+wkd++luKqmtPyzmOSeCCIPwFuBzoMwxjdnpbPvAAUAu0ANcZhnHaln0z0XXv4cZxCdyVl58zvZt59rnULTyDgbYWHvjPb9DT1DBC4F0dSBYL3qIiPAWFWGx22vftzhJ4LDiMIIonvGJ+w3/+GE1VObztDQ5tfI3GLRtJRqNjXvenL34cQRAI9pnE+Mxvf559zi65mCLMZ4pjISIjpJjQYxRdOp2KFVVMsVwCgPFLg/62FmpnLqDzZxtzydsqQMpA9xjEFqlsvvdpbrrs14QeGiDUN7LoqaSSHN6xhVlnn4vLn4fLn8es1efTsnMbiUiY+RddTuX0WTz+s//O7pOMmZ3QlWiM4VQ393/ITD8VVddSUj+V0vrJlNZPxVdSimyxIlksGEmN5OEgiaYAsQP9GINmDtuIq0hVHiS3leThIIJVJP+6aThmF074OWuhJP1/3oM6ECf/g9Nxzj090dObRfteU/J4aONrnLHqGtOLZEcfelhBdMlmp/a0DDErD52ej73eR+jldsLrzJmikdIxdCNnINNUhWQ0SiIaIR4OY2CO8QP97Rx8eBuxYAC728uK6z78pt5DdHgYp9dHQUUVnQf3HXuHIxAe6KdyxmyGvR0nbH+sKgpDne05gdmxkJkxlEyqp2nLxqNqwXsPN5KKx2nduY1kLHpSNRupRJx4KIiveHx7hra9uwBo37vr7SNw4E7gt8BfR237BvCSYRi3CYLwjfTjW0/95Zmwu9z4S8robR5rJtXXcnhcHxK7203Z1OnIFiu9TQ3MWLEKMCPw/LIKM1IWoWL6zOyPDcwI3OXzH3fRgaootO7axqGN62nasin7ZahfvJSpy1by2E++n/P6UH8fhek/ZtnkaZz5gQ/hcRci7EsR2dCFaIw6r11kR+dLlF0xj8mra3KO4/D4qFQn0/W9DRwZo4pOC6+0P0D98hUMdXVgd7kpqq7F5cvL8XNp3bkdNZlkyhkjkZW3sDi7EOQrKjYHTEEAw+CmH/+a4to6fn795YiCjGaMSBL721rob2thz8vPIwkWiuyVFNurKXZUk2ctRRREVF1hMNmJoiepdE1jCy9S3FhNtT6VqBim2bUfbc3rSK9akC0WpPQAIFssSLIFm2onb68PURGIL9aJxQ8hbW1ODxRydsCQLNb0/pb0/lYkWT7lhSSaqpCIREhEIySj6dv049fu+itTvAupFebQ9/+2o6MzYHTRFt9Pe9cBUnticM/Ex/ZY8rm08pMA7Prqg2wdeJ7hVO+4r72q+kvYJAeNuzay/9WN2e0LLr58TMrxRBANDuPy+amYMYtNjzxIKh4bNx00HpKxKMlYFG9hEQ6v/4RTKHvWPM9Lf/k9q276OIsvv/rYOzBSvFOUJv1MDn88tKfJVVNVmrZuzqY2jxexYIAHv/8twoP9fPoPfzWrk0dB17Ts4m/73l0svOTKEzr+8eKYBG4YxiuCINQesfl9wOr0/buAtZxGAgcorptMT+MhwHTna9+7C7vLzUB7K76SUgY72hAlCVGSEWUJSZIRJRl/aRldB/dnK8GGOjsoHiXJq5o1l1f/diexYACnz08sODzuAuZoqKkULTu3cWiTSdqpeAyby8XkJcuZunwF1bPnI1vM6exn/3gP0WCAvNJybv/CLdTMmU/ZlGmsueN/ueSTX0HYlyS6ocNs8ItJMJqgkndBPQeGNnFw/2bOPvOzOedPdUaY3jgbjggaBLuE97xq3MvLCXz+twx2ttOxfzeVM2cjiCJOv594KJTtLNSw+XXsLneORGx0PtBTWIxsteIrKiY8OEhBZRUAn/nfuznw3afQDI3aeQuxOdz4KMSVcGMZlvAKBUiChG5oDCa72B/YQG+ilcFkF7ph6pV9lkIWFJxHiaOWw+FdbBt8Ac0Y260mgzxrKWeXfgCFOK/0/J3hxp4JX/t2QUCkzFnHJPdsrqz+PJIgMZTsYdvgi7RF9pHUJ+5sfyTCyhAPt/yCavdMZvtXcn75R2gMbWPP8Kuogord5cbudmNzuTF0Awwomj4Zb3kNmx59AID+1mZq5sw/6fcTHR7ClZdPxfRZGIZO16EDY2bARyIWCiJKEuFBM7fvLSrG6fUS6OnOeZ2STJCKxydcGM0Ea+vu/jOCIOYIDSa+XpOwvYVFacvliSPw9n27KaisJhmPcWjj+hMi8FgoyIPf/xZDXR0Yus7hrZuZng4QR19/Kh7H6fPTsW/PaatEPdkceIlhGJm/SA9MmGpCEIRPAZ8CqK6uPsnTmdOiQxteJR4O8T+f+FDOc01bNtG0ZdMEe5r4xQdHRsBAbze/27UdUZaJBQMA/P5TN5JfUZXNkf/t37+KKMlIsjko6LpO256dWS30aOSVVVA7fyEWq43uhoP0Hm4095UkRNkcSLobDhILBtj/2lqaXt/E3LxVRG4/jDDK/A9ZoN04xBuHn2Jh3/vY9oy5CCuIArFgAEETCNzZgHZEzlg3dPR6iaoPL8nmQQsqq2jdvZ3I0GB29Hf58jAMnXgohMufR8vObUxauARJHvkaeEYReIbMiyfV4/T6s3p2p8dHicOcERi9OoW2CiRRNj2gKhwIZRa0IlDdSWyJMhxtSaR9fehpp8NCWwXLi9+HVbSzuf9pmiMjM6DxUGKvYUXJ1aS0BGt7HiCivrOKNPzWYia551DtnoFdchFXIzSEttIS3k1QGbtICeYit2y1jswQjpwxjJp5NMsNlIaqmCIsoq5gPsOVwySLFGSrBclqRd5qgxDk1VYg1Ixo33e/9BwOj/eIY5qzlePx64kGAhRUVlM+ZRqCINJ5cN8xCfyRH30XQRRZdo2pGPMUFOH0+uk6dCDnda8/9Df2v/oyn/r9neNeR39rC5UzZuPweln719upW7iYvLKjO4xG0oTt8ufhyssnMkEErqkqnQf3MXv1BYiiyM4XnyEZi2FzHt/sYv39dxPo7ebab32fZ3/3Cw5ueHUMgWdm9UuuuIZ19/yF/raWE0oHHS/e9CKmYRiGIAhjWW3k+T8CfwRYvHjxhK87FkommVHztmeeHPPcnPMuwuZ0jUxj0/nBjMRwPCSikTHbMuQN5KQajgaL3UE0MMzul55H17SsI+J4sIp2pvnOYIp3IRbRBmnyVnWFhtBWDgQ3k0pHaZsefRAAJRHnj5/9KNO8S5hfcO6YY3bFGtkx9DKp/iTSlj8gSmZrr9GFDC/fdTsv33V79vEfPj2SL9//6svsf/Xlca/37lu/BICAgN9awlOf+j7F9hoK7ZVYRGv2PTWGt9Mbb2Ug0Y7SfHTjomneJczNX01UDfBS90MEUv1HfX2VazpLiy4nrAyxrudBEtrYv9ubhSjJZjTrdGF3ubG5XNhc7uz97DanG4vdhmyxIWkyYouKfihm5vRFoMqCNklmz861HG7fxJkf+DCHt22mp6mB2edcgL+0HE1R0JQUmqqgppT0rflYUxTU9PNKIp6+r6AqKZqUzXiMPOZ5VlHUUkLP/ha2DvyDiDrMqtLrKHVM4rXH7mYw2ZV9Xwc3vMrBDa8e5X1LuWmqbLrJgmSRCQ/2s3fdSySiUQxDZ+PD9xMLBEYNNLlprkQ0Qm/aMz+TOgz29xLo6yEWDDDQ3orFZkNKL4pGA8P0NDZklVsZ6LrGYHsr8y68hAUXX0HDptdp2bntmAQeHTbXr5xeHy5/3oQReE9TA2oySfWsuTh9frY98wSHt21mxsrVgBlhD3a05eyTV1aR7dDVcWAvNXPmUzNnPlOXn8XOF54ek0fPRPhTl5/Funv+Qvve3e8oAu8VBKHMMIxuQRDKgL5j7vEmUVxn5rk3PfIALn8eH/yvn/HYT75PIhrhgk9+YUIJ2WBHG3d+9XOc89FPE+zrYdvTj3PORz+Np6AgS/Tr7v4zYCpE9r+29oSuS0nEkS1WbGkCsLlc2BxOLDY7oiSZXhApg5J4JcXJSizCSISkGxrt6iH2BTYQioxPZD5LIRdXfnzM9kCqjx2DL9ObaElfyAld9jHhtxZRbK+h2F5Nkb0Kq2T6ygRTA7REdjPFu4jeeAtrex44ruNZBCtnFF1KpWsa7dGDvNH/NIqRS/YZzXAGkz0LWFhwAQPJDl7tfRhFT457bLvHS3FNLVaHC1FOz3wkGSWV5FCawGSrjbqFS1AScVKJBEoygTLqNh4OZWdjE0FEotxZT617NmXOegxBZDDRRUtkD51KE5aQHWe7j54ms/FDMhaldPI0epoa6GlqYMoZZ44ZGGTriVWLGrpBZGMXwnMSl7k/jX1ZEWpPDLUpwqVf+xoN+zex8eH7s6+/8qvfyg4EmpIaNUiYA8PoxyPPp4gMjZBfqG8kCGrcsjE92KimImmcGeloPP3rn2bv3/Vvnx/z/H3f+TcEUcyZdWTK4bc+9Xg2cl9zx//SunuHub4hy0hWc6CRM7cWSzZ1tHvN87Tu3gGGQeMbG0eth5jn2PnC0wD4S8tw5eVjd3t47f6/Uj51BolImId/+B9jWhYWVtVw889+RyIaYaizPUv205afxbanH6fxjY3Z+hBNVek8sI+ZZ5+Lt7AIf0kZ7ft2HVca6EQhGMf4AwCkc+D/GKVC+SkwOGoRM98wjK8f6ziLFy82tmzZctIX+7tbbiARjVA9Zz7zL7oMLZUiGYseVfJn6DpP/uJHZoQeM1UhV371W+bCXBpbnngka0J1KmERbUz1LmGqbzFWcaQQQzc0Dod3sS+wgbgWHndfSZA5r+zD5NlyV7gTWpTdw6/SHN6FwfFPaGSbDTU5lgArps+iZvZ8nKIXZ8yFNSChtsWwSeZ0UneBXghKgY7iV9Fkc5bhX+8k5VUYrg+iqyqaprH/1TUE+3qpmbuAvLJydFVD01SscRtlnRW4ZC87h9ZyKLSF6tnz0jMW83iapqGravZxZWoKs/NW0J1sZvPw0znmWm818q2l1HpmU+2aiU1yEFPDtEb20hzZQ1gZPPYBTgFsTheCKCJZLJTWT8XjzKciVIs7OKKW6l06wPrH/oaSiCNZLGiKwiWf/wqiLJOMRph7/iUIgoCua7Tt2WX6yVtt1MyZPyY/O9DWwl1f+wKX/8utTFt+FnvWvshzv/8VH/357ymorGKoqxOnz4fFZkdTUqiKwlP/7ye07dmZ9QIC+MB3fsjedS+y75U1LLv2g/hLSlFTKV780++y51p69XXZmYemKOx/dS2qksKdX0BBZTWtu7YDUFBZja7rDHd14MrLR0ulUFVl3O/16YC3qCQrq7W7PdQtWIwoW9jz8vPp93E9kkWmv6WZhs2vUzN3ATNWrmbni88w1NnO5/70t5O2mRYEYathGIuP3H48MsL7MBcsCwVB6AC+C9wGPCgIwseBVuC6k7qqE0Qm7dG2ewdtu3ec0L4Z8gbTKfB0wiJYmepbwlTv4mzkCmauuiWyh32B14mqE6/KT/EuZGHBBTnbNF3lYGgz+wObUI0T91c+8kvukn2U2GsoHqymcJMfh5wuZFJD9MVb6Uu00htvm3CAubLq83T1NbJl03NjnmvdtT37o5vknsP0ggtICQle7r6PgaRpiNW2Z+e4xxUQWFhwAZPzFtAc3s0bA8+c0EB1qmCX3NS6Z1LrnoPPWoiqK3TGGmiJ7KE33vKWXJMsWHHJXpyyF6dk3rpkL85OL07Zh0NyMVqCtPb+P2fva4o5JXvmd7/Ibtv+7D+45Atf5eU7/5fOAyOywKu+/h3qFy3NOXfkiLaCGRuJ7oYDeAoLufdb/8L0M1dxwae+gCTLWOwGg53tTF1+Fmd+4MM079iKO7+A6tlzMQydfa+soXr2XKpmziERifDin36H1eFATSksveq6HOdQV14+mx55kI//v9uRrVYObVrPk7/4ERd88gv0Njfx8p3/y6oPf4wZZ53DwQ2v8o9f/ZizP/wxdq95DrvHyxX/+g22PPEI2555gmu//V9Y7fbsTCMZjfDUr3+KzeXi7A99LDsL6Wk8xKFN6wGoX7wMp9eb3ae/9TDD3V1Z8gaQLRY6D+5DVUamvpkZQAajfwcIAqlY/JR3CToeFcoHJ3jqvAm2nzZ88c4H6W1uwmp3oOsahm5g6LpZxq7rGIaR3qZhGAZ6etvav96ezYVf9qWvZV+rj9p377o19LccRrZaKag0q/oEUcDQDTRVNaeNqmpONTOPlZFtuqYiC1am+hYzzbskh7gNw6Atuo89w+uPugA3Wjo2Gq2RvewafoWYevJ+Eg7JQ4mj2kyLOKpxyWlPcTVCX6KNvkQbvfFWomrguI4nCfJRVSOSILOw4ALqPHPpibewse9JknrsqMcUkVhWfDlVrunsD2xk1/C6435/pwKiIFHhnMIk9xxKHLWIgshAooM3Bp6lPXpgJIUjCMiyOR0XJQlBFNPfF5HIkBmR290eHB4PCKJpVQAU1Uwi0NuDkogjIFA9eS52wY0dJ3oohUW14pS9+F1F2AwnMrmFObqhEVPDxNQQ/fE2olqImBpC9jsIxvuQLdZsodV4GOxo455vfHnM9sd+8l+UT5uJ3eWibe8uZqxYlR1gW3ZuIx4JY3OY+d2DG18jlYiTisdp37c759jR4aFsNH/dd3+EkB5dMlLGjBY806Bk+opV7HrxWTr272HSgpHgsr+1hbzyimx6qWrWXBAEDm18jX3p9ZpX7/srkxYu4ZV77wRg02PmmlHlzDl48gspnzaTbc88gcufl6PBbtmxFYDLvvR1Js1flPM5JGNRRFnGYs21LTAMg9s/fwul9VNQU0nCgwPc/LORGUTz9i08ctv3+MB3fkjljFn8/QffYaC9lY/8+NfZ9JTV4TgtLd7eFZWYGVgdTqpmzjnh/WSLhX/8vx/zof/+xYS9Mueed/FJX5eeVIms7yL8ame2u00GjtkFeM+voar0bFbwmXH3N1Sd/j/uItWWG+1aqz34Lq+jsvqsCfcdcyxdR9d1lFCCZGOAROMQSksEQuaKaVKL05do40BgE72JNjy1xcSUADE1QEo9fpnb0QjcLeexovgq/LZi9g6vZ29g/TEjVlmwsrLkGkocNWwfXMOh0BvHfS1vFgW2cmrds6l2zcAq2YmqIfYHN9IS3jP+gGsYqErqqGSpRhNoSZOQ6z3zzCg65sXpX4ZL9uGQ3YjaqOm00/zbxNQQgUgfsTQ5R1XzNqaGSGjRcT/HZRfeQLlrDoHeLnY89xQV02cy86xzeeH2kTZmFrsDJTHy962ZuwAlkcimDoe7OrJ5391rns++LrOYnkHLjq1ZEhzu7uQ3H/0AeWWV9B428/4Nm9YT6OnKyfVnZgOdB/dTOXMOgV5TwDZjxWr2rnuJ1t07cgh8oK2ZkvoRJ1GH20Np3WS2PfMECALn3PxJXr7rdh743jcI9fey+iOfZN3df8YwdFx+c6HRlWfOHKLDQzkEfnjHFmSrbVx3xYmKeQRBoHbeAg5tXI8gCExZembO82VTp4Mg0HlwL1UzZ9PfcpgpS898S3xY3lUEfrKonbeQz//pvlOuw9STGpHXu4i82jHG0tQ+PR/vBTXH9IyObOom8GhugZLkt+G7ZBKOuYXH7e+hx5RstWOyKYjaZ0a7gk3CXufDdpYfW72Ph3//fSSPKZ8smT6V9/3btyc85kjFX5Tk6GKVaBRpjUzp1KkYbvuI6icaRe4ROKPoUgxDZ13PQ/TED094/AxsopNzqz6ER8yno6CZQ80j5H3JF75Kf2szW558hBXX38TUZSvxFBYiW6zZz+aeb/4rSjLBjbf9CkPT0DUdXde4/Qu3UFRdy6Vf+Df+/OVP4i8t48qvfAtd02jduI2BtYeodc/Gay1AF3SG5F52t62jL9F6zGu2S268ziIK8yrwu0twW/NIDUSw6nZcVj9WITeK0w2dhB4logToT3YQi4aIqUHsJX7iRoS2w7tzUmO+4hJ0dHRBRUMhkZx4DWD0oiWY/jWjUyRADnkDI1P7NI5ctDtepOLxLHmDGbG3pP35j8S2px8f8d4BHvrBv6OrKlufeoytTz2GIIp85g9/JdjXy+y0OV0GNXMX0NPUwKyzz2Phpe+jbe9umrZsZNKCxSy67H0MdrSye83zhAQ7N/9lM59b6Adg4yP3c+D1V1hyxTUUVFbTvH0LpdNnYYgnZjtQO29hdmDLeB9lYHe5KaqqMZu9dLab5fzTZ413mFOO/xMEDpxS8tZTGtENXYRf6UCP5hL3ke3LJoI6EKfnZ0cs6Moi3vOr8ayoOGavST2hkmwJmZ7YTQHTuc4we1Raa704FxZjr/ebfiKjPLtdeX4G29sIDfQfU9MryRacPj/OI7zRDUWnc816ahYuZM5qc2Xd0HSCz7QQea2TYaWX6f9+GS2PNtHz3AiBX/L5r5CIhHn5rtuzi6ou2ceq0utw4GGn9gqdo8gAcq0G1j9wN+sfuDt9bTI2l1nIkklR3H3rl6meNRe7241ksaAmkyiJBMH+XsqnzqC3oQEOJxGaUpQ1lFKeX4Zc7cJzRjmOOYVU22R8O+rZ/fyzXPChz0HUIN4TYN8zL2KEVUqK65BSEhbNmi26AiAOqUgCwdCIaSF0t4CcZ8dW7MFVWYjhhAd/dCsXfe5f6NzaSlfjQWKhYRZfcQ1nffBmUvEYv/v4h1h86TUEerrobW7i47/+U3aA6jiwlwe+eysXf+5fs0oHwzDQFIXfffyD1C1YzAWf/iKP/PC7dDce5BO/+TNg8OQvb6P3cCN5ZRVc9qWvoevpwU0zF4u7h6P8/dFnKevazoKLr2D7s2MluotvuIWkopJKKfTs2Uaw2ZTXumcsJrLf/P6K9QvQm8wBIVG7CC2zKK1pDIXjCIbBpLg5KPY4KyiNmesgPaKfYkZ08oauc/e3vgJAUU1tznVMX7GKzgP7WHHDjQCsuukWNFVh9UfMlOPS93+YQw0t/OfmOD1SPxI6F82cTXhwgN7mJvoON3LZl28l0NPNC8I0dj25lx9cffyz+erZ87Mqqcx6wGiUT5/FvlfWZNNKFdNmHvex3wz+zxD4qYCe0ohu7Ca8riPbBTwDa226fVnd0UuXDU2n/097SDXnLmK6lpbivaAGyT2+rExPaaRaQ2Yz3qYgqc6w2YVHFrBVe/GeX2P2dqz0HNUP2+nLo/GNjRi6jq94wvqro7+HdPeXzHm0YJLBvx0wm0SUxXnx9buZYrmY3qZGyqZO50P/9bOc/V//+9+YvHgZnRv3cF71jQiGwMvtf+OS732dy+smc/93v56NIC//l1vZ+MgDDLS1cNmXvkYyNnpGYEb+VruD3sMN2TRAMhrB0E054kB7K2t/+gcmeWazrPoiks/1o+oKfYk2+hPtOHU/rk4fjic82HFg1Wws1M5m8Ld7stdbw3RijjCiIOKbWY6c70TOs6HboW+ghaf/9LMcSaQ7lU9kz1gN8rP/88ucx1uefIRFl76PzkP70TWVSfMXE+jpovGNjQx2tFFYZRZL7Vv3Eha7I2smpesGCVUjnjIon7eElr272HSgg+6mQ1gWXcgvNvTTHUxg0Sqoo5G/6vP479sPctOyGuKKRiylEU9pvHQggE1ewKfYzmNbmqkBGlz1TIk2oSPQbSvlN5tsgDmbsGln8ikO0uqo4onEEq6xdSKh0TRkYwVwT8UNDAt5JqtkmCVdG3Njx30MWAtYX30p14VexhbqoeD938Bpt+Cxy/z7Y3uojx7m0sE1ABRW1QJwsCfMs3t6+MzqOq7/3m3Zzy6vtJxrv/mfhBIKX//7Tp7b20tQPo/ldQVcWOLmrxta+c6/fYdJhS4ObXyNJ395G0/9xpQ07pMq2Lalgy+fN4Vi7/htF4+E3e2mbMo0BtpbKaioGvN8xbQZ7Hz+KXY+/zQufx6+kvH9UU413iPw44Ce0ohuShN35AjirvLgvbAG22T/MdMd0S29DP/9UM422xQ//svqxvRINFSdVFuIRFOQZFPA7J6uGSCmu6evrsJW58dW48l2ZzkeuPz+LLlNZMJzLBiqmYfd1DbMcz89zJfiMqKq07e6nFc6d6Gj0dvcSM/hBs543/vH7O8tKmFoeyvnlH4QyWLBd+MUBr/VRdveXZTUTSbY20NJ3WR6Dzdi6DqyxUL17Hk51W6GYeR83o/c9j0CPd187Kf/gzKcpPmZ12F3IrtYOxqyaKHcWU+506wtUDWVhBohrA4RTg0TTQ6P5J+1EHE1PJJ73jt+9J/BzNXn4youJ6kLBAMhQoEAkWAQpWFsWkHXNH7/qRuzj3/88z+SEqxMB773nZ/wcuHZxCUHt7Sto9VRw5TvvTTmGFMidi6OhHjk17+iyjC4vbeY8JAZ7br0GnryltLqqMIw4K4NY1NDScnGgCWfqgHTt2OjfwkV8U6ceoKYPFKZWJXvYE5FKaHCKykur+d83UuFdybsfpkqXcNeO407vnA5HruMxy7jsEi877frEUWDn3+4gBd/AolgHxfOLKV+p0LcUYLosfGxFZNoG4wBBl3+ev7hyuO2s7x4i4p5bHsn33xkN3FFQzMMvnJBboctXTf41/t3sO5QP1fOL+fCmaWcP6OYoWiK+za38dcNLXz3illMWbqC6jnzadu9g5gjH3dhMZFQgjteb+HWi3PTIQAPvNFGy2CM82cUIwoCL+7vpdzvYPWHP0Z4sJ/+aIo9nUEmFbop89kRBCibOgMwF3OnLl1xWq2NR+M9Aj8KDEUjsqmH8Lr2nF6SAJZyF94LarBPzz/mH0sdStDzk9xFObnQgf+KOuzTzEUXQ9NJdUTMCPtwkGRLCNR0M94KN+6VFdjrfFhrfRP2UTwejPaeOHkCNweAvD1DfFGHdjHFlvl5/HLdAXzJKDcBe15+wfQ099eMIdtq7wwmGdOJakH+NsnLp4p9eAqL6GtuQk2liAwPMXPVefQ2NzHY0cZAexvzLrjYVA5FFaL9MX7ywG6WF7lZUexFCyRZoK5CsBp0fud1831iA3lUb80iB2EjRGfjVmJqGKWygoFZK9gfjfP4gT4QRLD4wOJDdFZh1VPY9CR2PYlVS7EouJ2qRCddtlK67WXY9CSu4SiT0scPyD5sepI9a19CPEmJYV2sJXt/UryVSe13Zx9Pjx4iPuggYPEStPgIyj7Csps2RzU6AtWJDpodNYQtI7rwqOxiqz83TXZGbT71xW7u29yGIIdwl75A92ABhcoQcWcBAWseSvl06NiBbvfwk2vnctuzBzAMeP+iSkrOmczv1zbx4t5uRE8h03QdJTjIhTffwvQqP4qm09AX4pEdDTSHWqiacQ83PtvLKq2QIsXGg12/o6SzjyafwCs7v8yD3QLDiQCeGeaMpfnAf/GqPI2/PbCDx3d0cUZtPnkuC79f28ilc0qZXjqSmvzli4d46UAf33/fLD6yvDa7Pc8tcdmcMh7a0sFXL5yG2yZz7sc+zV1f+wIHrFV88uw6trQOc8/GVj63uh6rLGKVTCXRhqZBvvHIbgwDfr+2KXtMUYAnv7iSaVOmc83vX2dXR+4MusBl5SZPHlp4GLm8juf39rBqWhG2k+xadbw4rkKeU4U3W8jzVsFQdKKbuwmt7UAP5yoN5BInvgtqsM8sOGb3F0MzGLhzD8mGQM52/1X1uBaXms14D5sRdrI5hJEyUxOWUpfZxKDej22Sb0zvyDeDxi2bePyn/wXAl+5+eIxk6niQbAnS/wfTza2x0Mp3EmHaI0muWVDBhoZert3zW2RJQtUM/lD9Mb5++RxuOKOazYeH2Pl0I9cNaAwlunk+sZ7f+S+itsDJDaGXSPb3Yj/zIzhfup94zdmUDnRil3zki1awlZIn2rAd4b2YwMA+xo8RDid72RPcyC+KzyGzSiHpKh9r/ysOPcl95e9nwHb8VrSiofHBzoew6Ar3Vl6PIlqZGd7PeQNrebj0fXQ50p7khoHFULClBwCblsSmJzlv4GUcaRliq8OcgtfER6wbdARUQcJ6FGnmkdAQCckefEYUQ7awqWg5EXsexWKEUjHEl//lX3l6dzc/fPoAd3xsCf/5xF66AglSmo4kqcxceC8tkf1U7TuT81o6OVg8j6YlQ3yxYBFNf32MuVd9ELGilJQ3j68/tZOYFkKQYsjWOJOKoKOvl5u3dqLbRXZd66Y/FaA7PIguxDnSXWNKu5sVuwt4ankPl20oZdvkALvqDFxSAaLuJyyZOfSK5Kc5cHgSVknks6vr+cK5kwknVM7/xToq/A6+csFUrLLIna+38MK+Xq5bXMmPr52LIAg0Djdyx947eLr5aT5Q92n++GQVDotEXZGLpZMK6G5v55WOJC99YzU9QZWrfreBfJeV4ViKaSUebr1kOt98eDdOq8R9n1rGpuYhdN1gYXUeV/3PeiYXuTlvRjE/euYA3750BjYlSF9PN47yqbx8oI/8Nx5kWrSR+8vfT7+tiGKPjVtWTuLDS6vx2N+cV/tEhTzvEfgoGKpO9I0ewi+3o4WOIO5CB97zq3HMLTqutl2x7X0MPZDrp2Kfloe12kuqM0LycBAjYf5Y5SKHSdb1PmyTfBPmwd8sNN2g7eB+Hvne17F7/Vz6o/8loWgkFI2kqqfv6yRVjaSiE06qBGMpAnGFQExhOJbCNZjg34fM3PdGVP6Nsdrum9r/hl8N0mUr5eHyESvQL2DjhnQ+ddfQKwQc1WiOCkoQqdRVvOLYwSSuhompYQ5YvLRKFnrR6cVABhYgcyYyZYhEDIPOyF7Wq4Pc45vJx9ru5rBrEi8U5ZYrzA/upCg5wAvFJ17GUJro4f3dj7LbM4vX85dzbfdjCIbOfRXX5VT2jofZob2cM/gKGiK/r/0khiByfv9LJEQ7r+cvQxfSXYoMDbca5eaOewnKHjxGHMNiZVfBbJxCEruoYhN1LBJIoowoWRCE8dc8XsxvJ2QdRrB3IEkqv1hxF3e81kF9Kbw09BOGkuYCoi0pctm2KayZfZiAR0FWBc7fUsy+ySmWhM+lydPEjsId455j5c4CBnwpDtSEc4qKvBY/ISUAwNWTr6ZSLiX4y6doL05R02sj/5IbidUs5qfPHUS2d+GY9GsAFhWuJD/6aT63ejJFPo0HDj7Arv5drM7/Erc+1IiWbgbic1i4+cxaPre6jn1Du7hjzx2s7ViLQ3ZQ7anm0PAhPj7lBwz2T2JfV4gtraYcdMH0drosd1LrrScvcgs9gzbK8xw8vXvELuCHV89hRpkHVdPRDDNVc8+m1uxrRFsPN67QsGwbQkskqFp0Lq6SWp59bi2+xtc5OO8G8j12Xm8yawI8NplbVk7iX86fctKplfcI/CgwVJ3oljRxB3OJu1cwOFTv5uxrplORb+YEh6IpvvbQThbX5vOZVXU5fxQ1mKTnR5uPej4p3448yYtQ7UWrdJG0yyTSpJlQ04Savj+yzSTWcEJlZ3uAPJeVYJpUAzGFYFwhkjx29OZWw3ys/Z4x5Ho8uAYLX8SOJf1L/QpRNqcduWSgGIESRC4O7KbaUIg66xBtJZQhUMXYqWTS0OkRDHoxiKohCsN7aZIc+KIN3Fl0LpXBHcwN7UBH4A81n8AmypyLhUuwMA8ZHYM30HiGFK+gck7fC1QkutjuncvK4Y3ZSOhU4uzB15gXGilgWVNwNnu9x5CMCSqViRau7nqBAZuXB6csQRTiOKQELjGKS4riEhI40XDoFpyqE3/chSzYzNTOBNAEjbAlPOb/jMAMKmIVbC/YzmHvsWWcE6E6XM2SgSVE5AjPVT6XJWi76MFAx67X0D/swVD8nBtzIxoy0YoZTK2YQntiK+vDv2CB4xNUWc5FNwyEl39Afl8EAYGdy2Zx2N9Lx6GrsBW9gDX/NfKMpQSEzUxJ/IyI2EC39c8YgjlrcccvINV/CYNR8/fpc6mI+c+j2neBHADNiR5ciTq8HE2TsVb/DtESINb6GfRkKaBhK34Oa8EraIlSSnSBxQPzaRJldhr5aNE6MEYCCEEOsNp6EK8u8UpyJsOGM709iHPSb1gyPI3qSDURKYVVdfJYci4JJo6y85wWXvn6OScdiZ90Kf07AfGUht0iHnX0CiUUfvH8IfZ0Brn9I4vJc00cxT62vZM/rGviPy6ZwawhhcjadowjiLsPndeKZP4UCBNqDMNPzOKDC2eW8Pw+s6T2pQN9/PjZA3hsMpGkyh24mDwOUfWisx2VrWhsQ6V3KARDfbD1ZD6NN4e4aBrPh+Tj7zjkAP4bJ0vTX5ftqCxA5ts46EGnBJF8BMTML9y/DICAodJ3BHl/mxg9hoYjepgdrloyrOAkyccDr5MSLETRaZLs2C0+BATc7ll8W/RwNjJ2BFrQ+AMJnkOhf1S+ud1RydRoI2cEttJurzh15C0oCGICQYqzoayCYXcKq5FAk3Saivuwyu0IUhxBiiNahpAsQzgwcKgOHJoDh+rAm3QRF+oQnBLX0IVDdSCqIuBJ/z8Co3g7ISYIWUNELJEcoo7JMcbJHmHXTGVFYaLwpAhcS5QgWgL4IqYDqFt141bcDAxchGjvRHc1ItoGiCf7UIYvxJfyUmrbi2Go+Dt3sSb2EH3+vZAqZmfrVPYKPZQyTIl7GgV95mJut7QBb8yNvfRRJFcjTm0WbuUchh0bGLA8SUBaj51S6oxb6BWeY8ixliV1l+IUyxEEhe3KTwnoDZTKCyi3LqbatgxbsQNJEpAEgbj+HZ4a/DbW+j+wIu/jNMTW0pnYyzzvJSyWVxBoMFM2NWKQhqq7KLbX8NmpP8cqWbm/5ce09+ylpus8dDSutO9hzpnn4q+azM93fxlhKJ/aSC1ynZOd6vOsaD+TT01u44YPfByLKBNVgmzsXc/6lnXE26OcsXQpN0y7/k2nUcbDuyIC/+J929nTGeSM2nwcVokZZR5SmkEyPf1/ZHsnh/tz25edO72YNQfMkl2XVULRDVLpxTcJuAQLN2OjDBEVAwGQEBhE5x5SPE6KYzmOFCKwEJmvYsc1zi/pp8TZikYH+jh7v324vOdpDrknc8htrupLQBECpYiUIFKSjqRLEbOkPRHeQE2nNXR6hSR9chBCSSYPb+DJ0sv5vuhlKTL/S4K7j/GJfqztLtxajGGLj3WVN3KdkuAiwaxmDGPwIgrPoLAv48N7BDxKiI923AvA4yWX0easxhTHKwhSAkGMI9r6EW1d6KkiBDGJIMUhTc4jr+lBtIzvASMYQg4xZ2+P2CaMx6xHgY4+hqCrO0DVY2ycNYChy2jxKvRkKYbmAnQEUQFRQRBS6VsF2XOAy1svx6bbSEgJnqp6KkvyVtGO31qE31pMvlxEnrOYfFsR9zaNaO1/svReqjw1SKLAi4/+jVQiQTgUYGf+Thp9jciCzILiJSwsXszfG+4jqkRYGVmJp8fDy+Uvs6R/CXbJTv1l9VxZfyUe0cMzzzzDzp07cTocsP0VRAMGV87FNmjjhYoXCFlD/PTsn3JR7UVc9fhVHA4eptBRyAOXP0Cxs5jOSCdXPHoFl066lJtm3sRvd/yWde3ruO2s27i07tIJP9P24Xa++fo32TmwE7tk5z+W/wcXV1/MD3/4Q6ZMmUJpaSmvvPIKi65fxHe3fJeZBTMRENg1sIvr49djDBrYV9o5vP4w/pSfp6qfQhM1rgtch02zMft9szkQOMCGVzcwKzCL5yueJ2wd+d4s7l9MTaSGdaXrGHAMsPFDG3FZTrx1G7zLI/DVU4sIxhUe2NJ+7BenkSFvgGh6cVACLk4TdzkiSQySGNgQCKBzL0keJUVigmP6EViIxEJkFiJRPU60/TIK/02ct8Yf7fjghlxyLr2axaOIunB09JzGMDp5o8LAV1F4FoUedKYj8TUc3GI/QKt/E1p0CohJbMVPI0gx4m2f4JDjan6BnelI/Fju5B9iAovrIKKtj2TfpaDbAQPJ2YwWqwEkQrZy5kluyryL+AxuNNlFT/ww9yXbeKh2H7HwbPREJWYL9iSCFEG0BBGkGIIcISmFCQxI6KLOwIwncVnCiJbAcX9OoiFiV+04VSeOpH9cgrZr9jHkrAoqKTGFZEjIunxU8k6KKWIWhaRVJGWRUaw2NKsT3eokLvTiE+fjEwpwk+D5wGFES5DpsobCEAnLEHGjkbg+hHHEICYYFqq8ZXQHLNh0G6JLxB61c07BOXzmzM9Q4a7Aa/UiCALNzc389a9/Zf78qVy04iIGlWaebXuEatc0Lpk+FwBFUXhooI/ly5dz8OBBzpTP5NNnf5oVFSvwWM0Zw/XTr+a/N/w3ro0uhCKBL6/+Mvl9+bzy4itcWXolRc4i7r33XhobG6mqqqK9vZ3CqbXEurooUooIEWJVahUbfBtYVbUKQRD4wNQP8Kttv+KXq39JsbMYgAp3BddPu5579t/D401mJec3z/jmUcm7s7OTu+64iy9e/EW2VmxlRv4MSl2lrN23FsMwUMtUWqwtAOxr2IfH6mFnv+n/4kl5SHYn6SjqYH/Hfqz5VlZ3r6YiWsGwbRhtWGNj/kbufs1UCdm8NmYEZlATqWFPvlk/kKfmUR0xG9jM0edQP6ceh+wYe6FvEu8KAr92USXXLqokEEvxl9ea+fWasb0xK/wObLKIJAo09OWWHUvAhWnirkQkKUBSAJsuEMbgryR4iNSY5bh5dPGv0h4GtaUUUk59mrBjGDiP+JFuQOE2EgweQ0L2wTOqKfbYEAQQBQFRML0WBMF04ntwSzvNA+ZsorbAyY3LapBFAVEUzNcZOlYtjm510xdOkmeX8ekC9qiKLa5ij6sMdEWIDcTShC2OmR2kMOjDoAedN1CR/TYWzS5F81hQXDJr2oZY2p4grztBsNDGRwYGGMTgzzcvpthjx3poGJ5vZ/6cJrojmyDP7IY0zT+bUCqAe9Iaft61GAJJflj+R1737mS0ocAXzlrKRZUfZHP/s/x0y5+4xXkj1ycvJSVcjWiIROQILQsidNYE6Oxq5dGBhxEkA1fh2qN+tgBrzpDRJAPJkUtwoi7mRMhO1TmGoO362KIORVCIyTHicpyg1ZSOyYaMbMh4JS927BhJA2dqRDNtYBCVo9lIOmFPMCQNIbtlLpl2CasqVxFTY/REe9g3uI+HG+5ivEmFM10v0qHJCIJAqauUClsZHttULFjwCB5qLDXMdc0lFUnRN9jHznaThPSoOevL35rPg1tNP5Ovfe1ruFwuNm3ahCzL7Nixg6amJi669CyebXuEG2aO+FX39PSg6zoVFRXous7mzZs5t+JcrFYrmqbxzDPP4PV6+WzFZ7lfuZ/rz72eGVNnECwJ8sqLr3DgwAEkSaKhoYFVq1Yxbdo0/vjHP7L88o9Q6PNyx30P4PF4CPeHueOqO7Lk9uEZH+aqyVcRGgjx8KMPs+ycZSSFJGdXnk1zqBmX7KLCU0E8EudHf/wRwnSBqBQlqkQJp8JEUhHi8TjTD03Hrtr505o/sbFkpE/opNAkFrKQ3zX9jrgc5wrhClobW2GURdKK1AoQoXRGKVPcU3DKTkJrQqwSV+Hz++jp6uHrV36dQl8hbqsbj9XDEw8/gafdwz033oMkSTzyyCPs695HaWkpvrCPLy340mnRhr8rCDwDv9PKVy6cxlcuNEtZ4ykNAwOnNf02NBWSIQxHHrGUhlOWiO3oo/+5FuRQCsMmIQgCtqSKIEu4V5RTflYF/+m08D3D4N5Xm3nhuSa+Mq2U0vZ2lPBU0KYzhQTW/AC2xQswUjqsHVW8IUDxFxfwgXI3Hxh1rUlVQ0DAepSqyPHw2dW5DZr1hIoWSKI27ELb+AhaSEXVC9CKVqHFbWihJEeOGVVOGa3ER0M8iV7lw1fjQ/LbkPPsiD4rL7QM8kZrgNbBKBfNKuW6JSOVZepQgkkb+lC6E7hXVVJxYS2bMFB1A3u6YCjaHWcY6Ege5vzq8/ng9A8SVsKcU3UOBw/tIXF3Cyk9wo9q/8Klq69hmXIejYFG6v31/HLrL/njnt/Q1LiDmtZC7g7+gHzNx6DUxlbrdtTDTbxQe4A9kRDsTV/UMaS0ki6NkLHhwJF04IzmErRNH6twSYkp4lKcuBxn2DacvZ+SUoi6iGzIOFQHHsWDR/FQkipB0EZ+hLJFxp/v57D1MK1CK58783PIXplHOh9h78BeOiIdOGQHLouLwfggqHDn3ju5c++d5gEMczDwKT5cqgu34s65danHnm53p/9lr+koP+lXXnmFFStWmBH1mWcyY8YM/vKXv6A0K/xs1c84p2qkL2Rnp1nuXllZic1mY8OGDTQ0NDBr1iyef/55MqlQURSx2+1MmTIFAJ/PR1l5GXv372UgPIAgCFiqLRxMmYqsdXvWI3jNzzCSF4Ew3Hn7nWgWjbAnzIGKA0RSERY3L8af8nN/6/0cyMttxwawpG8J1dFqGpIN9Jb24ra4cVvd+Cw+6g/XI6syol+kMlbJrUtuxWP14La6adnQQk+khwc/8CBuq5tnHnmGksES7rj+DsAcuP7whz+wfPlyLjr3ouz5Xo2+yksvvYQW1Jg2bRrLapflXM/CBQs5eOAgDQ0N+P1+du/ezbJlyygqKuKJJ56gp6eHsrKyY/49TxTvDgJXEiBZ4AgzdIc1/ViJw7a7YcNvINwDl/wUQbyE3jXtqANxrE4ZXBb0mAKyiHtZAR7vWoSZxVlJX7IpwOqOMKt1OxwYRjBa8Fbo2M65GGvT/6Bv+zvdz9+bc/6Cgjuw23cj7DwP8r8Jkg32PAzxIWyFU6FiMcgFGIaB0hNDkAUsRaMiNd1AC6fQhhMmSQeSaNn/CdRAEiMxOjS7EgQdSRhEHm7CNnMZUp7dJGe/eSs5FMTUAOTXUTXBiH/J3HIumVs+ssEwoPkVok+/zHDHuQh2mYKbZuDo+jU8G0W++DazSXPzqxjBDuLxMwBoi7dzoKMR3dDZ0b+DPzz9K/6z/XNIiHy95pcctnewdePe7Gk8qosrQqs4P7iMqYkaVDQ2u/fwkm8jmz17kFMGVzSX0Zc/koCSdXlMpOzUnDlpDas+dsE6KSaJy3HiUpwh25AZRUtxrC4r9SX1TCubRqWjEkfSQSgQoq+vj6GhIeLBOHpMz0mDRKUoEWuEJntTTo46ISVAMAcQl+riexu/lyXeaqWamepMXIor1zflFMJis9BPP/48P8vqlnFPyz2Uhktxh91885vf5PHHH2ffvn1YLBYqKyvZsmULqVQKwzBYtGgR+fn5zJo1ix07dvCVc7+CRbSQUBNElAiHWg7hcDnY2/8aQVVHEAUeeughHn7qYfSYjuEwUN0qln4L8UScL/7xi+iKjqEYlEfM71ZPlym7e/rep5F1GRGRUNuIaZbRNhJ5SIqEf8jP4sLF2Ow2tJSG5JSYE5nDjRfcSJ4vL0vSicEEj9zzCIIgsFxYzuff/3kEQeDAgQM88/RTBENhLl8+E6l4Co8//jgXFFxASYlpG/HHZ/9IZXklNT7TpqC+rp7GhkaCwSA+n48XXngBu93OWWedlfNZz5s3jzVr1pBMJlmwYMGYv8XkyZNxu908++yzhMNh7HY7K1asSM+uzWv7v0nghgH/+BeTmK/9M7iOsGgcbIIHboK+vRgVS4mLlxB62IpqHEK0JBFtoCcAQcB1Rim2MgN1zd0MhstIPdcGdINglsR7VlVhK1WxPXUhQvlMuPlJDGBo96eIJ0ckdx7pIbyF6xAq5kOiHDb93vyfhmZ4SOlTSerziGsrYOEsPwAAGGdJREFU0SjOPmevTKKnBJOkU06ODC8FKYHsVJHsSayFMeTYXqTwDiShH3nSdMQ8L8Keh0BNwH5g2mXQPgjtGxmDwmmQDEE4tyM4BZNBsqFJEuHePQQFmZjySTypSwD419JvsH/LKBvVe57P2f2awfP4JNeiCCqKrrCmfQ2LIzP5dscnGZKDfLv6N/RYTQ2sZIgsjszi/OAylobnYEGmydbOH4of4jXPdhR0HKqDykgVDtVB01wHU1OTmNfhwKW5kPSx4XdCTBCX40QtUQbsA9kURyaCjktxdDFtFyB7KRPKKNDzEGOFSCEZvU+nZUsLnXpn9pgGBpqgoQs6uqhjCAY65q1ds+OKuyiJn5x3zNGgiRq6NYVk17E5wO2UkO0adwdfJSbHMASD1d7J/Lr6KgRDB0MzfxO6BobGD3p38ffgGtTwTnbaGlmarCBm0dm34TZUvxkV583MI+KOoDVrbN9uqi9++PQPUVIK1mErrqSLH/3oR3Q7u7FqVvP9pqP/p+/egDTqO6rHzM9ViAtY4qaqQkCgpG/iz8ZvRHEUVjA4kJukvPbaa3G5XNjtdhwOB8888wwNDQ3YHDZ8pV6uOXsWv//7y4hNAksuWJLd74HXHsDpdHLmmWfy4osv0tvbSyQS4f7776fYrvBRHqV2v8TwgmcBaGlpoaSkBE3T6O3tZenSpaAmYfs91Krm4N/Q0IDb7aapqYkLL7wQ5xENjr1eL1OnTqWrq4vJkyeDmoLhZlPmWTgFSZJYsGABr776KrNnz+bCCy/EHT4Mh56lqqKMAwcOcM4553Cq8a5QobD1Lnj6a2ZpdHKs7aVhCMT1lYTUD6Ia1YgMI5BCo5AMQcpCO5pRhIEd0LEITdjEXen/+xCFsV7YcW0xg8r3so8tQiNF1n9HFCIYhoBOHopeQUJfmibqwuN6O1ZhN7LQjyT0Iwl9o+4PjHsdR4MBJASBkCgSFEWCksiQKNJusbDPZmWHzUq/PPE4nad6ubXzFubFRnwmbq7/d/qs4zeEBbhh4GJu7r+SK6Z/EVXQOCe4hK90fYRWWxf/Xv1bAlKYyfFqzg4uYXZkKhgCg2KIw9ZuhqUAmiHiVJ3IRu51GRgkpMQIEafJeDRBJ6QEsiFj02zZ/3bdbt6qdvwpP3mpiVvsnQ5IqOQRzP7PJ0geAfIIYidMRNYZFiUGJZFhSWJIEnMe90oS7RaZeMYxM51aseiW7H9ZH3k8+rmc7bpMfsq0ZlAFdczne6rgkVV8hHBZRVw2GZes45R1XNE2XKEGnMS5g+uwkeRf+VN2/rG79pM83OIGDBaxmyt4CYpmwKSzQBBJaQJ/2WelJyZyMw8xiQ6e4hzeYP6Ya7ikRmF2uYOfb1RY4u7jUKoYUYvzWfVPyOkFBQP4lf0rVHhlrpvnpies8YeNIa4p62Jut9k9Rwd+ymeIY+bg/VKMz3A/mpYiiZUUFlJYSfrqCNdcRCShYj30JCkkcztWUlhJ+acQt/jpDSbw2CSSkWFShkgKC1o6Tr711ltxOE5uIfPdX8jTtR3+uDpnk0ncZxJSP4Rq1Bx1d4vQjE3cjU3ciU3cgyhEJ3ytZnjpTv4tZ5tDXI9AkoQ+H538Y16uLLThEF8nrN0w5jmH+Ap26Q0kBpCEQSRhEENIEkmTcChNxIOSRLss02aRs7dB6dR5K8yOTeabHR8nXzMNn9Z7drA8PJf7Cp/hnqKnxt/JgBv7LueC4RV8o+rXLAvNY0FkJh1yP4etXXhVD5Imox9RSm1g5ETIowk6JaWy0a5Ns+FNeclP5lOQLBg3PXK64BCCeAlSQIA+o5QBilkhvUCJ2IwuKCiigCIIpBBICZAUBELpv9OQKDEsigyLNkKijSg2klhNcjXGJ9vMc5n7o7e9VbCSIkXuZyyj4iHCMrZRQAAncVzEcBHPkuOx0EMhAgYljPQMHcLHr7kFgCt5noXsHbNfDDtdFDMZsyt8CpndTEcZVSTjJMZsDiFicA9X0Zh2pLmCFyinN02sJvH+ncsAOIfX2cw8orgopwcvkSxBd3JyqQ0RDZtJ31hR0vcVrKSwpW8z2/2EmHPrcwgO/0md691P4ADJCGz5M4bNT6LTSWhfHkpwYi8P16QAtuIoNnsz0uHHoHIxlM7DQEANWQnsLibZ58ZWFMUy/DKqXkBCX37y1wdYrW9g+G4nJOqEDBslfWbrpS77LtxKJV5tfPIPSREG5AB1ycqc7Zvcu7mn8B90WvuIS6dInGjA+4cu4KN9V9JvGaZA9REWY3yq7vt8pfNmClP5/KLsHi4eOgvNMNhjb8Sh2c3FQM2BeGTaxwAbIl7Djcuwo4gJWq29DEsRLJp1wjz16UBMihG1RInIEfJSefhTfgA6nZ3sKHydPENHNgxigsiwJKILgqlKNMQs0fpSPpb1jSxSNbubicmxHLIdTbiyLuPSjl/fqwgKqqiiiAqKqKAKKrqgY9UEbLqIVRexaiKSISEaIhgSIKILErogYhxHY9y8wSEK/EFckkm8GQJ2MvLYSRwrKhoibzCPelopYmTmpSkCfTu8uMsTeCqO/t2L9VlRkyI2r4rVo44pIDU0MET4qWBGuzcaD+PXQ6Qkk0Rzol3BSWrW+0l5J5FMJkklk6QGDpMc7iFl8ZASHSQTcVKKRvIkZhk+i47V5kHWdRx+Hza3C5tFxmoksFos2Dz5WC0yQm8/YjiMq7QYp9iFfdOvzJj7vG+jJUuJr38DdWgI96LZuCOPI/VtGjnJRT+ESavQkwlEiwyOPMg7epB5NLyrCdxI+x9gQOLAIKEX21C6J46gAZyLSkg0DKOHUiCAXOxE7T16T8ajIZGnMVQYQ4kmqekq5MXSNxhWhvnA4IUkhRTfr/xfJiUr+ETfNTyZt47/KX2A1cHF3Np1C/9W83P2Ok1ns+nxWi4dPosiJY/5sbFWlseDoBTBp5nCvOd9r/OqdxsDcoAByzARMZ5TnVebqOCbPR9nb1Eru2va8EZE5u+vwK2U0+UeIi4oiDGBIXsERdHGKFreTiTFJE3eJqJylKglSlSOkpSSGIKBpEvURGqoC9XR6+zlsOcwsi6zrG8ZuqBzwH+AM/rPyDler72XkoSZqw1ZQlndtkW3HNdCo4aKgYJoKEi6glVNYVMV7LpAn2esR/RoSKrKtAMH0SWRpNVG0m4jYbOTtNtI2myolvGjblHTsCWT2BMJbMkktkQy57E9mchuizscrDn/PM58bT1VHaZSSirIRxscQi4qYtITjyPn5RF++WWG/3YfckEBtilT8K+cjrT11zDveph5FXRtR1/7M9qfShHdthdVlnF/9KO4b7geJRUlPhwhuGs3qppEG9xBoDVKtD+GIltQLTJ6Xh7y3LkoQLSzk1QsRgpQLTKqfPyzC1kQsDkcWG02rFYrtvSt1WrFYhgIfX04JtWxZecOVq5cic/nw2qxIA4H0PbsQd29C+vFF/PA1q1MqionEhjAZnOx6u+PofaYC6xSXh5Vt9+OY7Zph2DoOpE1axi8/U/Ed4403paLiij5xtexlBTR/YMfk9y/HywWJI8HbWgI0emk8NqV5NcNY5z3PaJ7Whi8/U8k9uyh5FvfxH/DDW9KRviuJvCBO/aQODhxM+Ac2CVIHHual5JU1tZs5w3L/2/vzGPjuO47/vnNtbtcXqIu06QckqYOq5KjSI5iRY7ttHEipamcFm0hQ01UNIWLukbdID2suijQtGlrJE3rALEdw00NuEbi1lUTQVaTSLIaC1FqO06tw5ZkSdTFQ7yWxy7J5c7uvv4xQ3JJLkWapLiz9fsAg33z5s3yy9/ufHfmN2/eO8kXzz1ASXYsN9VnxjkducididtH635Q8RMGzCG2926l3Y7xSN3juJLmk30f5apzjdMl3iPLv3/tN/nlnrv5vYYv87sdv0ZjcgWfb/wLlOSJs4IPJ9bxG933sX7Iu+H0cuWrPHnTi5jKpCpdwb39d7Ajdu9omiMfWbIMkmJAhhmQpP/qlXskQa8x+x+u+WbYGEYQDqw4gKEMliWXsaZ3DZWpSi6UXaAr3MWmrk2j+dsLZRcoTZfekBuItVevkrYsruXpHVDf1MTKd88xFIlw9J67qb/QxPqTJxkOhUiGwwyHQqPme3XFCuLl3jCnks2iZjD7k5HJEE4mqYrFKBkcxLVtLjY0AHDXq0ep6O8jlBzGSqdxbc8YjUyWjGni2jYD0Shl8TjhZBLHn3Py6opajm3dyscPv0LpQMIzVMsibVujZbVsKcl4Yny9bUF1Na5hkEqlcBFcFK5tk7nO/ZOJWOk0luv6r2ns9ISymyZeXkbKcai7eAkrPVY/Uo7e2kikspLkj3+Mkc1ilJVRsWMHZsXY999ta6N//36U6+I0NFDzD19j6NQpel/8N4bPnUMNe1cLRjRKNpOh9dE/4/WLFxkeHua2RIIPHjxE9Ve+gr18Ga2P7iHT28uiXbtAhPjBg6SamrBurqZq128RXr+O4TNn6Xr6aTKxsauTygd2UnrPPYhtM/Tmm3Q9+dSkeORS8dnPUv13f/v+HMyq6ScnSHUNIl1pouem1vtG9G067RhpyVCfrGHv4sM0hZopzZaweqiOn5Ydp9ea/Ih0KGvzvbNPAPA3Nc/w8+hpHmrfySf6PsKXa7/FqqEPsLN7G2kyHCt7i+eWfZ82p2vS+wBUpEt57vxfczz6LhsTt7Gv6r95dvneaf/HNYP1VLtLOVL++rgzaFFCmVvGouFFLEku4aah5YQz8/9E10zoD/eTLk9TM7yYskGbDjeFoLgp00w2niCZzRB3wmRLG8f0JztR4fkdUGqEJZ2dlMYTXGqon7JNWX8/Szs6aWq8dco270uU8kxzxHAnlHNNdSozzt3HzGQwHQcjHCbTlzNWtmVR8uE7MMIREkeOjJNQtXs3bns7Q2+9hRgGUhLBbW1DDQ4S/egWIhs3EXv+ebK575dD+PbbSZ44MXmDaVKycSNiWwwc+ykArmXRXFvL8vZ2SoaGCK1ejXJd3OZmVGq6QTPmjllZya2HDmLOcmb6ojbwhw49xNGWo6Prawbr2TC4mtdLT9Fhd09KG8yGsnSUr1/+Y6rS5RjKJKwc/nXJy7zg38xbO9jANbubmJ3/y5TL7o4d7Oz2Zrl/pO5x3g1fZsvyLbhJl8vtl72+wm6UcrecxcnFeR8yudFkDJeMmabLjjFspFBkWFPRyMBgH/293UTSNuXZCGbGhIyBGBYZ08a17WmHTh0hMjiI7boY2SyJ0lKq29qw0unRM80R1h8/QTIS5tyqsZ4w9U1Nk9pZrjtlqkHjUd7XR8OFpklnt5MMOpNBTBMxTRBBJb0BJIxoFKOkBEzTm0fWsrw2poEYJlim92oaiGmNtTEE5aZRrustqdT4V7+cHbxxV4MSDiOOg9i2tzgO6Y6O0f9thOjHPjbWzrHHtZ9YNhwH/DrDryOnPNV+E8tY1vs3hXImdobe4V6S6STHWo/xavOrtCRaaKhoYNPyTfSn+olYEdZUrcE2bDIqw5X+K9RX1LM0spSuZBd9w300VDRQU1qDbdo4hoNjOjiGd3Pt4VcepqOllT9p3U1TqJn/Wfw2K9ev43NrP0fnUCdHm48SMSLUhmppCDWQjCfp6emhp6eHWCxGT08PAwPXz8svFEYmg5nJeJeg2ax/CX5jjE+yWcLJpPf3MlnMbAbJepffyUgY11m4XiTvFyzXRZTC8KfGGw57QwBsf/kA5fH8g3DNmRETs21wRsoO4viGZucaopNjjFOUR80tX90sytP0zkr39OBeuUJo1SqMWXblKyQ3xMBFZBvwBF5n62eVUn9/vfY3ejxwpRQqlcIITX1G67ouQ0NDxONxYrEYsa4uerq6iHV309PfT/wGniFo/v8RTSQo7+/HSaXGLVY6jWQ9kzVUNm95xISnqm+rrsZKp7m5tdWrv44Op77ey8k6ztyM0JnCiBdojkdNfuZ9NEIRMYFvAvcBzcAbIrJPKfXO7GXmJ374MG5LC6nmZuIHDzHc3k7KcUiGwwyURkmUltJfXk5bdTXJIvx11cweI5OZZJ5OKuWlC3Lztdksjgi2YWCLjJYdw8A2DSx7KkO73tnj+HK+y+2ZmOVUl9eTH9jWaMYzl0e1NgPnlVJNACLyXeB+YN4NfO+PfkSLYZAKheCeu+f77TULgJX1+l/bSuEANmCLeGZqGNimiTOy2DaOZXmvfrexkOMQCoe9LmXhMFY4PM0Z5MwvrzWaYmUuBl4D5A7Q3Qx8ZGIjEXkQeBDglltumdUfuu1XdrCkq5O29naa29qm32EabNMc7VNqWxbpZJLuRGL6HWdAeTRKVikSfipmZV0dA0NDtLa3U1lezsqGBsLRKNU1NTiOQ1tbGz0dHWSzWW9RarRs2jZLly+npKSEq01NtF6+DJaF6TjezSO8tNHofpkM2XSarOuSFUEZxuh223FGx5yIRCKYpglKsXLVKjZs2IBpmsTjcbq7u0kkEiQSCeL9/aTypJQ6urroisXYtHHjqKmG8vTVzS0bM+hap9Fo3hs3fDArpdQzwDPg5cBn8x6b79o6r5qCRGNj4/SNgM2bN0/faI6UlZVRVjbzqdY0Gk1hmctpUQuQ+/hZrV+n0Wg0mgVgLgb+BrBSROpFxAF2AvvmR5ZGo9FopmPWKRSlVFpEHgZ+iNeN8NtKqcnDi2k0Go3mhjCnHLhS6gBwYJ60aDQajeY9oLsGaDQaTZGiDVyj0WiKFG3gGo1GU6RoA9doNJoiZUFHIxSRTuDyLHdfAuQfhDs4aI3zQ9A1Bl0faI3zRVA0fkApNWlg/QU18LkgIj/LNxpXkNAa54egawy6PtAa54uga9QpFI1GoylStIFrNBpNkVJMBv5MoQXMAK1xfgi6xqDrA61xvgi0xqLJgWs0Go1mPMV0Bq7RaDSaHLSBazQaTZFSFAYuIttE5KyInBeRRwOgZ4WIHBGRd0TkbRF5xK+vEpGDInLOf10UAK2miPyviOz31+tF5DU/li/6QwEXUl+liLwkImdE5LSIbAlaHEXki/7nfEpEviMi4ULHUUS+LSIdInIqpy5v3MTjG77WEyKysYAav+p/1idE5D9FpDJn2x5f41kR+VShNOZs+5KIKBFZ4q8XJI7XI/AGnjN58nZgLfCAiKwtrCrSwJeUUmuBO4E/8DU9ChxWSq0EDvvrheYR4HTO+uPAPyqlGoEe4AsFUTXGE8APlFJrgA/iaQ1MHEWkBvhD4A6l1Dq8oZN3Uvg4Pgdsm1A3Vdy2Ayv95UHgqQJqPAisU0rdDrwL7AHwj5+dwC/4+zzpH/uF0IiIrAA+CVzJqS5UHKdGKRXoBdgC/DBnfQ+wp9C6Jmj8PnAfcBao9uuqgbMF1lWLdyD/IrAfELynyqx8sS2AvgrgIv7N9Jz6wMSRsblfq/CGX94PfCoIcQTqgFPTxQ34FvBAvnYLrXHCtl8FXvDL445rvHkGthRKI/AS3gnFJWBJoeM41RL4M3DyT55cUyAtkxCROuBDwGvAcqXUyKzL14DlhdLl80/AnwJZf30x0KuUSvvrhY5lPdAJ/Iuf5nlWRKIEKI5KqRbga3hnYm1AH/AmwYrjCFPFLajH0O8A/+WXA6NRRO4HWpRSxydsCozGEYrBwAOLiJQC/wH8kVKqP3eb8n6iC9ZHU0Q+A3Qopd4slIYZYAEbgaeUUh8CBpiQLglAHBcB9+P92NwMRMlzyR00Ch236RCRx/BSkS8UWksuIlIC/Dnwl4XWMhOKwcADOXmyiNh45v2CUmqvX90uItX+9mqgo1D6gK3ADhG5BHwXL43yBFApIiMzMRU6ls1As1LqNX/9JTxDD1IcPwFcVEp1KqVcYC9ebIMUxxGmilugjiER+W3gM8Au/4cGgqPxVrwf6+P+sVML/FxEbiI4GkcpBgMP3OTJIiLAPwOnlVJfz9m0D9jtl3fj5cYLglJqj1KqVilVhxezV5RSu4AjwK/7zQqt8RpwVURW+1W/BLxDgOKIlzq5U0RK/M99RGNg4pjDVHHbB3ze70VxJ9CXk2pZUERkG15ab4dSajBn0z5gp4iERKQe70bh6wutTyl1Uim1TClV5x87zcBG/7samDiOUsgE/Hu4yfBpvDvWF4DHAqDnLrzL0xPAW/7yabwc82HgHHAIqCq0Vl/vvcB+v9yAd2CcB/4dCBVY2wbgZ34svwcsClocgb8CzgCngOeBUKHjCHwHLyfv4pnMF6aKG97N62/6x89JvB41hdJ4Hi+PPHLcPJ3T/jFf41lge6E0Tth+ibGbmAWJ4/UW/Si9RqPRFCnFkELRaDQaTR60gWs0Gk2Rog1co9FoihRt4BqNRlOkaAPXaDSaIkUbuEaj0RQp2sA1Go2mSPk/yHisknGeRtsAAAAASUVORK5CYII=",
-                        "text/plain": [
-                            "<Figure size 432x288 with 1 Axes>"
-                        ]
-                    },
-                    "metadata": {
-                        "needs_background": "light"
-                    },
-                    "output_type": "display_data"
-                }
-            ],
-            "source": [
-                "\n",
-                "# Random sample and concatenate with the original dataset and do some strange scaling and do some plotting\n",
-                "\n",
-                "df = pd.concat([df, df.sample(10)])\n",
-                "df = df*0.96\n",
-                "df.plot()\n",
-                "c3+=1"
-            ]
-        },
-        {
-            "cell_type": "markdown",
-            "metadata": {
-                "id": "mbQF4rcGuhqn"
-            },
-            "source": [
-                "### Save the artifact\n",
-                "\n",
-                "Once we are happy with the result or we think we found something interesting that we want to keep as a checkpoint for future investigation, all we need to do is to run `lineapy.save(df, 'fancy iris')` to save the data frame as an artifact."
-            ]
-        },
-        {
-            "cell_type": "code",
-            "execution_count": 8,
-            "metadata": {
-                "id": "mx6tRX96ugQH"
-            },
-            "outputs": [
-                {
-                    "name": "stdout",
-                    "output_type": "stream",
-                    "text": [
-                        "we have ran 1 type1 mutation, 1 type2 mutation and 1 type3 mutation\n"
-                    ]
-                }
-            ],
-            "source": [
-                "\n",
-                "art = lineapy.save(df, 'fancy iris')\n",
-                "print(f'we have ran {c1} type1 mutation, {c2} type2 mutation and {c3} type3 mutation')"
-            ]
-        },
-        {
-            "cell_type": "markdown",
-            "metadata": {
-                "id": "ojWUgkMKRNJK"
-            },
-            "source": [
-                "### LineaPy feature: code cleanup\n",
-                "\n",
-                "With `artifact.get_code()`, we can see cleaned-up code for a given artifact. \n",
-                "\n",
-                "Note that `artifact.get_code()` not only removes extraneous code for generating the artifact but it also captures all mutated, deleted, or re-executed code. **This is why we may see the result from `artifact.get_code()` different from the existing cells.**"
-            ]
-        },
-        {
-            "cell_type": "code",
-            "execution_count": 9,
-            "metadata": {
-                "colab": {
-                    "base_uri": "https://localhost:8080/"
-                },
-                "id": "_yl5vp92Q6zG",
-                "outputId": "a6c47dc6-f137-42f5-b5d9-77f6e5afd2ab"
-            },
-            "outputs": [
-                {
-                    "name": "stdout",
-                    "output_type": "stream",
-                    "text": [
-                        "import pandas as pd\n",
-                        "from sklearn.datasets import load_iris\n",
-                        "\n",
-                        "iris = load_iris()\n",
-                        "df = pd.DataFrame(iris.data, columns=[x + \"_1\" for x in iris.feature_names])\n",
-                        "power = df.shape[1] // 4\n",
-                        "for col in iris.feature_names:\n",
-                        "    df[col + f\"_{power+1}\"] = df[col + \"_1\"] ** (power + 1)\n",
-                        "df = pd.concat([df, df.sample(5, random_state=1111)])\n",
-                        "df = pd.concat([df, df.sample(10)])\n",
-                        "df = df * 0.96\n",
-                        "\n"
-                    ]
-                }
-            ],
-            "source": [
-                "\n",
-                "print(art.get_code()) "
-            ]
-        },
-        {
-            "cell_type": "code",
-            "execution_count": 11,
-            "metadata": {
-                "colab": {
-                    "base_uri": "https://localhost:8080/",
-                    "height": 522
-                },
-                "id": "dgRHhHlDG8Qd",
-                "outputId": "32b95ac0-eb54-434b-993a-2f5fab752c2d"
-            },
-            "outputs": [
-                {
-                    "data": {
-                        "text/html": [
-                            "<div>\n",
-                            "<style scoped>\n",
-                            "    .dataframe tbody tr th:only-of-type {\n",
-                            "        vertical-align: middle;\n",
-                            "    }\n",
-                            "\n",
-                            "    .dataframe tbody tr th {\n",
-                            "        vertical-align: top;\n",
-                            "    }\n",
-                            "\n",
-                            "    .dataframe thead th {\n",
-                            "        text-align: right;\n",
-                            "    }\n",
-                            "</style>\n",
-                            "<table border=\"1\" class=\"dataframe\">\n",
-                            "  <thead>\n",
-                            "    <tr style=\"text-align: right;\">\n",
-                            "      <th></th>\n",
-                            "      <th>sepal length (cm)_1</th>\n",
-                            "      <th>sepal width (cm)_1</th>\n",
-                            "      <th>petal length (cm)_1</th>\n",
-                            "      <th>petal width (cm)_1</th>\n",
-                            "      <th>sepal length (cm)_2</th>\n",
-                            "      <th>sepal width (cm)_2</th>\n",
-                            "      <th>petal length (cm)_2</th>\n",
-                            "      <th>petal width (cm)_2</th>\n",
-                            "    </tr>\n",
-                            "  </thead>\n",
-                            "  <tbody>\n",
-                            "    <tr>\n",
-                            "      <th>0</th>\n",
-                            "      <td>4.896</td>\n",
-                            "      <td>3.360</td>\n",
-                            "      <td>1.344</td>\n",
-                            "      <td>0.192</td>\n",
-                            "      <td>24.9696</td>\n",
-                            "      <td>11.7600</td>\n",
-                            "      <td>1.8816</td>\n",
-                            "      <td>0.0384</td>\n",
-                            "    </tr>\n",
-                            "    <tr>\n",
-                            "      <th>1</th>\n",
-                            "      <td>4.704</td>\n",
-                            "      <td>2.880</td>\n",
-                            "      <td>1.344</td>\n",
-                            "      <td>0.192</td>\n",
-                            "      <td>23.0496</td>\n",
-                            "      <td>8.6400</td>\n",
-                            "      <td>1.8816</td>\n",
-                            "      <td>0.0384</td>\n",
-                            "    </tr>\n",
-                            "    <tr>\n",
-                            "      <th>2</th>\n",
-                            "      <td>4.512</td>\n",
-                            "      <td>3.072</td>\n",
-                            "      <td>1.248</td>\n",
-                            "      <td>0.192</td>\n",
-                            "      <td>21.2064</td>\n",
-                            "      <td>9.8304</td>\n",
-                            "      <td>1.6224</td>\n",
-                            "      <td>0.0384</td>\n",
-                            "    </tr>\n",
-                            "    <tr>\n",
-                            "      <th>3</th>\n",
-                            "      <td>4.416</td>\n",
-                            "      <td>2.976</td>\n",
-                            "      <td>1.440</td>\n",
-                            "      <td>0.192</td>\n",
-                            "      <td>20.3136</td>\n",
-                            "      <td>9.2256</td>\n",
-                            "      <td>2.1600</td>\n",
-                            "      <td>0.0384</td>\n",
-                            "    </tr>\n",
-                            "    <tr>\n",
-                            "      <th>4</th>\n",
-                            "      <td>4.800</td>\n",
-                            "      <td>3.456</td>\n",
-                            "      <td>1.344</td>\n",
-                            "      <td>0.192</td>\n",
-                            "      <td>24.0000</td>\n",
-                            "      <td>12.4416</td>\n",
-                            "      <td>1.8816</td>\n",
-                            "      <td>0.0384</td>\n",
-                            "    </tr>\n",
-                            "    <tr>\n",
-                            "      <th>...</th>\n",
-                            "      <td>...</td>\n",
-                            "      <td>...</td>\n",
-                            "      <td>...</td>\n",
-                            "      <td>...</td>\n",
-                            "      <td>...</td>\n",
-                            "      <td>...</td>\n",
-                            "      <td>...</td>\n",
-                            "      <td>...</td>\n",
-                            "    </tr>\n",
-                            "    <tr>\n",
-                            "      <th>98</th>\n",
-                            "      <td>4.896</td>\n",
-                            "      <td>2.400</td>\n",
-                            "      <td>2.880</td>\n",
-                            "      <td>1.056</td>\n",
-                            "      <td>24.9696</td>\n",
-                            "      <td>6.0000</td>\n",
-                            "      <td>8.6400</td>\n",
-                            "      <td>1.1616</td>\n",
-                            "    </tr>\n",
-                            "    <tr>\n",
-                            "      <th>2</th>\n",
-                            "      <td>4.512</td>\n",
-                            "      <td>3.072</td>\n",
-                            "      <td>1.248</td>\n",
-                            "      <td>0.192</td>\n",
-                            "      <td>21.2064</td>\n",
-                            "      <td>9.8304</td>\n",
-                            "      <td>1.6224</td>\n",
-                            "      <td>0.0384</td>\n",
-                            "    </tr>\n",
-                            "    <tr>\n",
-                            "      <th>102</th>\n",
-                            "      <td>6.816</td>\n",
-                            "      <td>2.880</td>\n",
-                            "      <td>5.664</td>\n",
-                            "      <td>2.016</td>\n",
-                            "      <td>48.3936</td>\n",
-                            "      <td>8.6400</td>\n",
-                            "      <td>33.4176</td>\n",
-                            "      <td>4.2336</td>\n",
-                            "    </tr>\n",
-                            "    <tr>\n",
-                            "      <th>1</th>\n",
-                            "      <td>4.704</td>\n",
-                            "      <td>2.880</td>\n",
-                            "      <td>1.344</td>\n",
-                            "      <td>0.192</td>\n",
-                            "      <td>23.0496</td>\n",
-                            "      <td>8.6400</td>\n",
-                            "      <td>1.8816</td>\n",
-                            "      <td>0.0384</td>\n",
-                            "    </tr>\n",
-                            "    <tr>\n",
-                            "      <th>96</th>\n",
-                            "      <td>5.472</td>\n",
-                            "      <td>2.784</td>\n",
-                            "      <td>4.032</td>\n",
-                            "      <td>1.248</td>\n",
-                            "      <td>31.1904</td>\n",
-                            "      <td>8.0736</td>\n",
-                            "      <td>16.9344</td>\n",
-                            "      <td>1.6224</td>\n",
-                            "    </tr>\n",
-                            "  </tbody>\n",
-                            "</table>\n",
-                            "<p>165 rows × 8 columns</p>\n",
-                            "</div>"
-                        ],
-                        "text/plain": [
-                            "     sepal length (cm)_1  sepal width (cm)_1  petal length (cm)_1  \\\n",
-                            "0                  4.896               3.360                1.344   \n",
-                            "1                  4.704               2.880                1.344   \n",
-                            "2                  4.512               3.072                1.248   \n",
-                            "3                  4.416               2.976                1.440   \n",
-                            "4                  4.800               3.456                1.344   \n",
-                            "..                   ...                 ...                  ...   \n",
-                            "98                 4.896               2.400                2.880   \n",
-                            "2                  4.512               3.072                1.248   \n",
-                            "102                6.816               2.880                5.664   \n",
-                            "1                  4.704               2.880                1.344   \n",
-                            "96                 5.472               2.784                4.032   \n",
-                            "\n",
-                            "     petal width (cm)_1  sepal length (cm)_2  sepal width (cm)_2  \\\n",
-                            "0                 0.192              24.9696             11.7600   \n",
-                            "1                 0.192              23.0496              8.6400   \n",
-                            "2                 0.192              21.2064              9.8304   \n",
-                            "3                 0.192              20.3136              9.2256   \n",
-                            "4                 0.192              24.0000             12.4416   \n",
-                            "..                  ...                  ...                 ...   \n",
-                            "98                1.056              24.9696              6.0000   \n",
-                            "2                 0.192              21.2064              9.8304   \n",
-                            "102               2.016              48.3936              8.6400   \n",
-                            "1                 0.192              23.0496              8.6400   \n",
-                            "96                1.248              31.1904              8.0736   \n",
-                            "\n",
-                            "     petal length (cm)_2  petal width (cm)_2  \n",
-                            "0                 1.8816              0.0384  \n",
-                            "1                 1.8816              0.0384  \n",
-                            "2                 1.6224              0.0384  \n",
-                            "3                 2.1600              0.0384  \n",
-                            "4                 1.8816              0.0384  \n",
-                            "..                   ...                 ...  \n",
-                            "98                8.6400              1.1616  \n",
-                            "2                 1.6224              0.0384  \n",
-                            "102              33.4176              4.2336  \n",
-                            "1                 1.8816              0.0384  \n",
-                            "96               16.9344              1.6224  \n",
-                            "\n",
-                            "[165 rows x 8 columns]"
-                        ]
-                    },
-                    "execution_count": 11,
-                    "metadata": {},
-                    "output_type": "execute_result"
-                }
-            ],
-            "source": [
-                "\n",
-                "# Look at value of a given artifact\n",
-                "art.get_value()"
-            ]
-        },
-        {
-            "cell_type": "markdown",
-            "metadata": {},
-            "source": [
-                "If we need to validate correctness of the cleaned-up code, we can use `artifact.get_session_code()` to check the original full session code."
-            ]
-        },
-        {
-            "cell_type": "code",
-            "execution_count": 12,
-            "metadata": {
-                "colab": {
-                    "base_uri": "https://localhost:8080/"
-                },
-                "id": "Ecz28MPEgx0W",
-                "outputId": "2692ec7f-cedc-48f4-ebd5-09fd04f90359"
-            },
-            "outputs": [
-                {
-                    "name": "stdout",
-                    "output_type": "stream",
-                    "text": [
-                        "# Load modules and data \n",
-                        "from sklearn.datasets import load_iris\n",
-                        "from sklearn.decomposition import PCA\n",
-                        "from sklearn.discriminant_analysis import LinearDiscriminantAnalysis\n",
-                        "import pandas as pd\n",
-                        "import matplotlib.pyplot as plt\n",
-                        "\n",
-                        "iris = load_iris()\n",
-                        "df = pd.DataFrame(iris.data, columns=[x+'_1' for x in iris.feature_names])\n",
-                        "df\n",
-                        "# Run this cell first to add a checkpoint before we do any mutation on the dataframe.\n",
-                        "# We can rerun this cell at any point of mutation process.\n",
-                        "art = lineapy.save(df, 'fancy iris')\n",
-                        "c1,c2,c3=0,0,0 # Count how many mutate we've down during the process\n",
-                        "# Add new columns to the dataframe and print the column of the data frame\n",
-                        "\n",
-                        "power = df.shape[1] //4\n",
-                        "for col in iris.feature_names:\n",
-                        "  df[col+f'_{power+1}'] = df[col+'_1']**(power+1)\n",
-                        "\n",
-                        "clean_columnname = list([x.replace(' ','') for x in df.columns])\n",
-                        "\n",
-                        "print(df.columns)\n",
-                        "print(clean_columnname)\n",
-                        "\n",
-                        "c1+=1\n",
-                        "# Random sample 30 rows and concatenate with the original dataset and look at some statistics of the dataframe\n",
-                        "\n",
-                        "df = pd.concat([df, df.sample(5, random_state=1111)])\n",
-                        "\n",
-                        "print(df.shape)\n",
-                        "print(df.describe().to_string())\n",
-                        "print(df.head().to_string())\n",
-                        "\n",
-                        "c2+=1\n",
-                        "# Random sample and concatenate with the original dataset and do some strange scaling and do some plotting\n",
-                        "\n",
-                        "df = pd.concat([df, df.sample(10)])\n",
-                        "df = df*0.96\n",
-                        "df.plot()\n",
-                        "c3+=1\n",
-                        "art = lineapy.save(df, 'fancy iris')\n",
-                        "print(f'we have ran {c1} type1 mutation, {c2} type2 mutation and {c3} type3 mutation')\n",
-                        "print(art.get_code()) \n",
-                        "# Look at value of a given artifact\n",
-                        "# art.get_value()\n",
-                        "# Look at value of a given artifact\n",
-                        "art.get_value()\n",
-                        "\n",
-                        "print(art.get_session_code()) \n",
-                        "\n"
-                    ]
-                }
-            ],
-            "source": [
-                "\n",
-                "print(art.get_session_code()) "
-            ]
-        },
-        {
-            "cell_type": "markdown",
-            "metadata": {
-                "id": "yneTrGWJQoWM"
-            },
-            "source": [
-                "### LineaPy feature: artifact store\n",
-                "\n",
-                "Another pain point of using Jupyter notebook is that we might have accidentally deleted or mutated a cell that we want to roll back later on.\n",
-                "\n",
-                "With the option to make a checkpoint at any moment (with `lineapy.save()`) and auto-version the artifact within the artifact store, we can easily recover overwritten artifacts without any manual cleanup or versioning. This can help us effectively compare different versions of the same artifact (i.e., both code and value) and understand what changed over time. It can also help us to easily pick and expand on ideas we have put behind before."
-            ]
-        },
-        {
-            "cell_type": "code",
-            "execution_count": 13,
-            "metadata": {
-                "colab": {
-                    "base_uri": "https://localhost:8080/"
-                },
-                "id": "uM48GOcbzk4v",
-                "outputId": "d105b65e-ff37-4437-b180-3401034086e9"
-            },
-            "outputs": [
-                {
-                    "name": "stdout",
-                    "output_type": "stream",
-                    "text": [
-                        "artifact within the catalog\n",
-                        " fancy iris:0 created on 2022-09-29 19:54:55.802001\n",
-                        "fancy iris:1 created on 2022-09-29 19:54:59.994861 \n",
-                        "\n",
-                        "fancy iris with following versions\n",
-                        " [0, 1]\n"
-                    ]
-                }
-            ],
-            "source": [
-                "\n",
-                "# Access to the LineaPy artifact store.\n",
-                "\n",
-                "catalog = lineapy.artifact_store()\n",
-                "print('artifact within the catalog\\n', catalog, '\\n')\n",
-                "\n",
-                "# Keep only the artifacts we are interested in and show their versions\n",
-                "versions = [x._version for x in catalog.artifacts if x.name=='fancy iris']\n",
-                "first_version, latest_version = versions[0], versions[-1]\n",
-                "print('fancy iris with following versions\\n', versions)"
-            ]
-        },
-        {
-            "cell_type": "code",
-            "execution_count": 14,
-            "metadata": {
-                "colab": {
-                    "base_uri": "https://localhost:8080/"
-                },
-                "id": "7wIEWut57S9p",
-                "outputId": "48bd137e-5014-4522-a9ad-ff634efe9f58"
-            },
-            "outputs": [
-                {
-                    "name": "stdout",
-                    "output_type": "stream",
-                    "text": [
-                        "import pandas as pd\n",
-                        "from sklearn.datasets import load_iris\n",
-                        "\n",
-                        "iris = load_iris()\n",
-                        "df = pd.DataFrame(iris.data, columns=[x + \"_1\" for x in iris.feature_names])\n",
-                        "\n"
-                    ]
-                }
-            ],
-            "source": [
-                "# Code for first version of artifact\n",
-                "print(lineapy.get('fancy iris', version=first_version).get_code())"
-            ]
-        },
-        {
-            "cell_type": "code",
-            "execution_count": 15,
-            "metadata": {
-                "colab": {
-                    "base_uri": "https://localhost:8080/"
-                },
-                "id": "XVRy1C8WxdeY",
-                "outputId": "7f35c306-1ce8-4a34-f669-0fffe34cb98b"
-            },
-            "outputs": [
-                {
-                    "name": "stdout",
-                    "output_type": "stream",
-                    "text": [
-                        "import pandas as pd\n",
-                        "from sklearn.datasets import load_iris\n",
-                        "\n",
-                        "iris = load_iris()\n",
-                        "df = pd.DataFrame(iris.data, columns=[x + \"_1\" for x in iris.feature_names])\n",
-                        "power = df.shape[1] // 4\n",
-                        "for col in iris.feature_names:\n",
-                        "    df[col + f\"_{power+1}\"] = df[col + \"_1\"] ** (power + 1)\n",
-                        "df = pd.concat([df, df.sample(5, random_state=1111)])\n",
-                        "df = pd.concat([df, df.sample(10)])\n",
-                        "df = df * 0.96\n",
-                        "\n"
-                    ]
-                }
-            ],
-            "source": [
-                "\n",
-                "# Code for last version of artifact\n",
-                "latest_version = versions[-1]\n",
-                "print(lineapy.get('fancy iris', version=latest_version).get_code())"
-            ]
-        },
-        {
-            "cell_type": "markdown",
-            "metadata": {},
-            "source": [
-                "All the complexity of notebook cleaning has been removed here. Even when you want to further refactor or modularize the code, you will no longer need to start from scratch."
-            ]
-        },
-        {
-            "cell_type": "markdown",
-            "metadata": {},
-            "source": [
-                "## Recap"
-            ]
-        },
-        {
-            "cell_type": "markdown",
-            "metadata": {},
-            "source": [
-                "This demo has shown that LineaPy can help data scientists and ML engineers save time on manual notebook cleanup, which is often a major bottleneck in data science workflows. Hence, they can focus on more valuable activities such as generating insights from the data.\n",
-                "\n",
-                "To learn more about LineaPy, check out the project [documentation](https://docs.lineapy.org/en/latest/index.html)."
-            ]
-        }
-    ],
-    "metadata": {
-        "colab": {
-            "collapsed_sections": [],
-            "name": "Scenario - clean up a messy notebook ",
-            "provenance": []
-        },
-        "kernelspec": {
-            "display_name": "Python 3.9.7 ('py39')",
-            "language": "python",
-            "name": "python3"
-        },
-        "language_info": {
-            "codemirror_mode": {
-                "name": "ipython",
-                "version": 3
-            },
-            "file_extension": ".py",
-            "mimetype": "text/x-python",
-            "name": "python",
-            "nbconvert_exporter": "python",
-            "pygments_lexer": "ipython3",
-            "version": "3.9.7"
-        },
-        "vscode": {
-            "interpreter": {
-                "hash": "7b13a91c030603db07ad54ba4f9266c0e4bd5a63bc20907813ff665f2d224783"
-            }
-        }
-=======
  "cells": [
   {
    "cell_type": "markdown",
@@ -1201,7 +165,6 @@
     "colab": {
      "base_uri": "https://localhost:8080/",
      "height": 424
->>>>>>> 8bf69c7c
     },
     "id": "JM12axJC2_6I",
     "outputId": "713ffe2e-7420-4573-f0a8-cb29cd0097f0"
