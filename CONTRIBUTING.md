--- conflicted
+++ resolved
@@ -1,7 +1,3 @@
 Thank you for your interest in contributing to LineaPy! We believe that it is the community that makes an open source project truly great and successful, so we welcome contribution from any new members.
 
-<<<<<<< HEAD
-Please check out the project [documentation](https://docs.lineapy.org/en/latest/guides/contribute/index.html) to learn how you can contribute!
-=======
-Please check out the project [documentation](https://docs.lineapy.org/latest/guides/contributing/process/) to learn how you can contribute!
->>>>>>> 8bf69c7c
+Please check out the project [documentation](https://docs.lineapy.org/latest/guides/contributing/process/) to learn how you can contribute!