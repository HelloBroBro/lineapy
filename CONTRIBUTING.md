--- conflicted
+++ resolved
@@ -15,6 +15,11 @@
 pip install -e .[dev] --user
 ```
 
+
+## Debugging (in VSC)
+`.vscode/launch.json` has a VSC debug configuration for `lineapy` which executes `lineapy --slice "p value" tests/housing.py` through VSC "Run and Debug" dialog.
+
+
 ## Tests
 
 ```bash
@@ -23,7 +28,6 @@
 pytest
 ```
 
-<<<<<<< HEAD
 ### Logging
 
 We have logging set up as well, which can be printed while running the tests
@@ -40,10 +44,6 @@
 ```bash
 pytest -p no:logging -s
 ```
-=======
-## Debugging (in VSC)
-`.vscode/launch.json` has a VSC debug configuration for `lineapy` which executes `lineapy --slice "p value" tests/housing.py` through VSC "Run and Debug" dialog.
->>>>>>> 499b7301
 
 ### Snapshots
 
@@ -74,7 +74,7 @@
 Or you can open it in a notebook UI (JupyterLab, JupyterNotebook, VS Code, etc.)
 and re-run it manually
 
-### Inpsecting AST
+## Inpsecting AST
 
 If you want to inspect the AST of some Python code for debugging, you can run:
 
@@ -82,7 +82,7 @@
 ./tests/tools/print_ast.py 'hi(a=10)'
 ```
 
-### Github Actions
+## Github Actions
 
 The tests are run on Github Actions. If you are trying to debug a failure that happens on Github Actions, you can try using [`act`](https://github.com/nektos/act), which will run it locally through docker:
 
