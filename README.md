--- conflicted
+++ resolved
@@ -42,7 +42,6 @@
 Usage: lineapy [OPTIONS] FILE_NAME
 
 Options:
-<<<<<<< HEAD
   --mode TEXT          Either `memory`, `dev`, `test`, or `prod` mode
   --slice TEXT         Print the sliced code that this artifact depends on
   --export-slice TEXT  Requires --slice. Export the sliced code that {slice}
@@ -50,16 +49,8 @@
   --print-source       Whether to print the source code
   --print-graph        Whether to print the generated graph code
   --verbose            Print out logging for graph creation and execution
+  --visualize     Visualize the resulting graph with Graphviz
   --help               Show this message and exit.
-=======
-  --mode TEXT     Either `memory`, `dev`, `test`, or `prod` mode
-  --slice TEXT    Print the sliced code that this artifact depends on
-  --print-source  Whether to print the source code
-  --print-graph   Whether to print the generated graph code
-  --verbose       Print out logging for graph creation and execution
-  --visualize     Visualize the resulting graph with Graphviz
-  --help          Show this message and exit.
->>>>>>> b7517e31
 
 # Run linea on a Python file to analyze it.
 # --visualize creates a visual representaiton of the underlying graph and displays it
