--- conflicted
+++ resolved
@@ -5,13 +5,8 @@
 from lineapy.data.types import SessionType, ValueType
 from lineapy.execution.context import get_context
 from lineapy.instrumentation.tracer import Tracer
-<<<<<<< HEAD
 from lineapy.ipython import start, stop, visualize
-from lineapy.lineabuiltins import DB, FileSystem
-=======
-from lineapy.ipython import start, stop
 from lineapy.lineabuiltins import db, file_system
->>>>>>> cde4a11e
 
 __all__ = [
     "Graph",
@@ -21,15 +16,10 @@
     "catalog",
     "SessionType",
     "ValueType",
-<<<<<<< HEAD
-    "DB",
-    "FileSystem",
     "_is_executing",
     "visualize",
-=======
     "db",
     "file_system",
->>>>>>> cde4a11e
     "__version__",
 ]
 
