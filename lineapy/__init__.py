from lineapy.constants import ExecutionMode
from lineapy.data.graph import Graph
from lineapy.data.types import SessionType
from lineapy.instrumentation.tracer import Tracer
from lineapy.transformer.constants import ExecutionMode
from lineapy.utils import FunctionShouldNotBeCalled

__version__ = "0.0.1"

from typing import Optional


def publish(variable_name: str, description: Optional[str]) -> None:
    """
    Publishes artifact, notifies the user through printing, and this would be compatible with either scriptingor the notebook: again
    TODO
    - [] Note that we need to instrument this at runtime to pass in the tracer and change the function call
    """

    raise FunctionShouldNotBeCalled("`publish` should have been re-written")


def publish_with_tracer(
    variable_name: str, description: Optional[str], tracer: Tracer
) -> None:
    tracer.publish(variable_name, description)


__all__ = [
    "Graph",
    "Tracer",
    "publish",
    "publish_with_tracer",
    "SessionType",
    "ExecutionMode",
<<<<<<< HEAD
    "__version__",
=======
>>>>>>> 9d093810
]<|MERGE_RESOLUTION|>--- conflicted
+++ resolved
@@ -33,8 +33,5 @@
     "publish_with_tracer",
     "SessionType",
     "ExecutionMode",
-<<<<<<< HEAD
     "__version__",
-=======
->>>>>>> 9d093810
 ]