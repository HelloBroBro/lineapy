--- conflicted
+++ resolved
@@ -130,18 +130,10 @@
 
 class ArgumentNode(Node):
     node_type: NodeType = NodeType.ArgumentNode
-<<<<<<< HEAD
     keyword: Optional[str] = None
     positional_order: Optional[int] = None
     value_node_id: Optional[LineaID] = None
     value_literal: Optional[Any] = None
-    value_pickled: Optional[str] = None
-=======
-    keyword: Optional[str]
-    positional_order: Optional[int]
-    value_node_id: Optional[LineaID]
-    value_literal: Optional[Any]
->>>>>>> 38169f80
 
 
 class CallNode(Node):
