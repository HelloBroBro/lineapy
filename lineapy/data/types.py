from datetime import datetime
from enum import Enum
from typing import Any, Tuple, Optional, List, Dict
from uuid import UUID

from pydantic import BaseModel

# aliasing the ID type in case we change it later
LineaID = UUID


class SessionType(Enum):
    JUPYTER = 1
    SCRIPT = 2


class StorageType(Enum):
    LOCAL_FILE_SYSTEM = 1
    S3 = 2
    DATABASE = 3


class HardwareSpec(BaseModel):
    # TODO: information about the machine the code is run on.

    # note: this is specific to Pydantic
    # orm_mode allows us to use from_orm to convert ORM objects to pydantic objects
    class Config:
        orm_mode = True


class Library(BaseModel):
    id: LineaID
    name: str
    version: str
    path: str

    class Config:
        orm_mode = True


class SessionContext(BaseModel):
    id: LineaID  # populated on creation by uuid.uuid4()
    environment_type: SessionType
    creation_time: datetime
    file_name: str  # making file name required since every thing runs from some file
    session_name: Optional[
        str
    ]  # obtained from name in with tracking(session_name=...):
    user_name: Optional[str] = None
    hardware_spec: Optional[HardwareSpec] = None
    libraries: Optional[List[Library]] = None

    class Config:
        orm_mode = True


class NodeContext(BaseModel):
    lines: Tuple[int, int]
    columns: Tuple[int, int]
    execution_duration: datetime
    cell_id: Optional[str] = None  # only applicable to Jupyter sessions

    class Config:
        orm_mode = True


# NodeValue = TypeVar("NodeValue")
# NodeValue = NewType('NodeValue', Optional[Any])
NodeValue = Any


# Yifan note: something weird here about optional and NewType... https://github.com/python/mypy/issues/4580; tried to use TypeVar but also kinda weird. Seems hairy https://stackoverflow.com/questions/59360567/define-a-custom-type-that-behaves-like-typing-any


class NodeType(Enum):
    Node = 1
    ArgumentNode = 2
    CallNode = 3
    LiteralAssignNode = 4
    FunctionDefinitionNode = 5
    ConditionNode = 6
    LoopNode = 7
    WithNode = 8
    ImportNode = 9
    StateChangeNode = 10
    DataSourceNode = 11
    VariableAliasNode = 12
    ClassDefinitionNode = 13
    SideEffectsNode = 14


class LiteralType(Enum):
    String = 1
    Integer = 2
    Float = 3
    Boolean = 4


class Node(BaseModel):
    id: LineaID  # populated on creation by uuid.uuid4()
    session_id: LineaID  # refers to SessionContext.id
    node_type: NodeType = NodeType.Node

    # context: Optional[NodeContext] = None

    # note: this is specific to Pydantic
    # orm_mode allows us to use from_orm to convert ORM objects to pydantic objects
    class Config:
        orm_mode = True


class SideEffectsNode(Node):
    code: str
    # keeping a list of state_change_nodes that we probably have to re-construct from the sql db.
    # will deprecate when storing graph in a relational db
    state_change_nodes: Optional[List[LineaID]]

    # modules required to run node code (ids point to ImportNode instances)
    import_nodes: Optional[List[LineaID]]


class ImportNode(Node):
    node_type: NodeType = NodeType.ImportNode
    code: str
    library: Optional[Library]
    attributes: Optional[Dict[str, str]] = None  # key is alias, value is full name
    alias: Optional[str] = None
    module: Any = None


class ArgumentNode(Node):
    node_type: NodeType = NodeType.ArgumentNode
    keyword: Optional[str]
    positional_order: Optional[int]
    value_node_id: Optional[LineaID]
    value_literal: Optional[Any]


class CallNode(Node):
    """
    The locally_defined_function_id helps with slicing and the lineapy transformer and corresponding APIs would need to capture these info.
    """

    node_type: NodeType = NodeType.CallNode
    code: str
    arguments: List[LineaID]
    function_name: str
    function_module: Optional[
        LineaID
    ]  # could reference an Import Node, or a class (which would be the result of a CallNode)
    locally_defined_function_id: Optional[LineaID]
    assigned_variable_name: Optional[str]
    # value of the result, filled at runtime
    # TODO: maybe we should create a new class to differentiate?
    #       this run time value also applies to StateChange.
    value: Optional[NodeValue] = None


class LiteralAssignNode(Node):
    node_type: NodeType = NodeType.LiteralAssignNode
    code: str
    assigned_variable_name: str
    value: NodeValue
    value_node_id: Optional[LineaID]


class VariableAliasNode(Node):
    """
    Y: We could in theory merge LiteralAssignNode and VariableAliasNode, but I'm not sure what the pro/con are and we can always refactor?
    """

    node_type: NodeType = NodeType.VariableAliasNode
    code: str
    source_variable_id: LineaID


class FunctionDefinitionNode(SideEffectsNode):
    """
    Note that like loops, FunctionDefinitionNode will also treat the function as a black box.
    See tests/stub_data for examples.
    """

    node_type: NodeType = NodeType.FunctionDefinitionNode
    function_name: str
    value: Optional[Any]  # loaded at run time

    # TODO: should we track if its an recursive function?


class ConditionNode(SideEffectsNode):
    node_type: NodeType = NodeType.ConditionNode

    dependent_variables_in_predicate: Optional[List[LineaID]]


class StateChangeNode(Node):
    """
    This type of node is to capture the state changes caused by "black boxes" such as loops.
    Later code need to reference the NEW id now modified.
    """

    node_type: NodeType = NodeType.StateChangeNode
    variable_name: str
    # this could be call id or loop id, or any code blocks
    associated_node_id: LineaID
    initial_value_node_id: LineaID  # points to a node that represents the value of the node before the change (can be another state change node)
    value: Optional[NodeValue]


class LoopNode(SideEffectsNode):
    """
    We do not care about the intermeidate states, but rather just what state has changed. It's conceptually similar to representing loops in a more functional way (such as map and reduce).  We do this by treating the LoopNode as a node similar to "CallNode".
    """

    node_type: NodeType = NodeType.LoopNode


class DataSourceNode(Node):
    """
    - The goal of identifying data source node is that we can start associating them even if they are accessed in slightly different ways.
    - Possible data sources:
        - CSV/S3
        - DB
    - For now we are just going to deal with local file systems and not support DB. Will add in the future.
    - Also the access_path should be assumed to be unrolled, but it can be a LOCAL access path, which means that it alone is not re-produceable.
    """

    node_type: NodeType = NodeType.DataSourceNode
    storage_type: StorageType
    access_path: str  # e.g., "/Users/yifanwu/miniforge3/lib/python3.9/site-packages/pandas"
    name: Optional[str]  # user defined


class WithNode(Node):
    node_type: NodeType = NodeType.WithNode
    code: str
<<<<<<< HEAD
    # TODO
=======
    # TODO


class DirectedEdge(BaseModel):
    """
    When we have `a = foo(), b = bar(a)`, should the edge be between bar and foo, with foo being the source, and bar being the sink.
    Yifan note: @dorx please review if this is what you had in mind
    """

    source_node_id: LineaID  # refers to Node.uuid
    sink_node_id: LineaID  # refers to Node.uuid

    class Config:
        orm_mode = True
>>>>>>> 0404afc4
<|MERGE_RESOLUTION|>--- conflicted
+++ resolved
@@ -101,7 +101,6 @@
     id: LineaID  # populated on creation by uuid.uuid4()
     session_id: LineaID  # refers to SessionContext.id
     node_type: NodeType = NodeType.Node
-
     # context: Optional[NodeContext] = None
 
     # note: this is specific to Pydantic
@@ -235,9 +234,6 @@
 class WithNode(Node):
     node_type: NodeType = NodeType.WithNode
     code: str
-<<<<<<< HEAD
-    # TODO
-=======
     # TODO
 
 
@@ -251,5 +247,4 @@
     sink_node_id: LineaID  # refers to Node.uuid
 
     class Config:
-        orm_mode = True
->>>>>>> 0404afc4
+        orm_mode = True