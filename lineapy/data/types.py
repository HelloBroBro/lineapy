--- conflicted
+++ resolved
@@ -98,7 +98,6 @@
     Boolean = 4
 
 
-<<<<<<< HEAD
 # used for StateChangeNodes
 class IOType(Enum):
     Input = 1
@@ -106,8 +105,6 @@
 
 
 # class DataAssetType(Enum):
-=======
->>>>>>> 7d0290cd
 CHART_TYPE = "chart"
 ARRAY_TYPE = "array"
 DATASET_TYPE = "dataset"
@@ -246,29 +243,16 @@
 
 class StateChangeNode(Node):
     """
-<<<<<<< HEAD
     This type of node is to capture the state changes caused by "black boxes" such as loops.
     Later code need to reference the NEW id now modified.
     Each "black box" SideEffectsNode will have 2 StateChangeNodes for each variable.
     One for the input value of the variable, and one for capturing its output from the black box.
-=======
-    This type of node is to capture the state changes caused by "black boxes"
-      such as loops. Later code need to reference the NEW id now modified.
->>>>>>> 7d0290cd
     """
 
     node_type: NodeType = NodeType.StateChangeNode
     variable_name: str
-<<<<<<< HEAD
     associated_node_id: LineaID  # this could be call id or loop id, or any code blocks
     initial_value_node_id: LineaID  # points to a node that represents the value of the node before the change (can be another state change node)
-=======
-    # this could be call id or loop id, or any code blocks
-    associated_node_id: LineaID
-    # points to a node that represents the value of the node
-    # before the change (can be another state change node)
-    initial_value_node_id: LineaID
->>>>>>> 7d0290cd
     value: Optional[NodeValue]
     io_type: IOType
 
