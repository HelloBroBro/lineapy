--- conflicted
+++ resolved
@@ -84,11 +84,7 @@
             config.database_uri,
             connect_args={"check_same_thread": False},
             poolclass=StaticPool,
-<<<<<<< HEAD
-            echo=(str.lower(os.getenv(SQLALCHEMY_ECHO, default=True)) == "true"),
-=======
             echo=echo,
->>>>>>> cbb7e59a
         )
         self.session = scoped_session(sessionmaker())
         self.session.configure(bind=engine)
