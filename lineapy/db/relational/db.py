import re

from typing import Set, Union, cast

from sqlalchemy import create_engine
from sqlalchemy.orm import sessionmaker, scoped_session
from sqlalchemy.pool import StaticPool
from sqlalchemy.sql.expression import and_

from lineapy.data.graph import Graph
from lineapy.data.types import *
from lineapy.db.asset_manager.local import LocalDataAssetManager, DataAssetManager
from lineapy.db.base import LineaDBConfig, LineaDB
from lineapy.db.relational.schema.relational import *
from lineapy.execution.executor import Executor
<<<<<<< HEAD
from lineapy.execution.execution_util import get_segment_from_code
=======
from lineapy.execution.code_util import add_node_to_code, max_col_of_code
>>>>>>> 55a1db29
from lineapy.utils import CaseNotHandledError, NullValueError

LineaIDAlias = Union[LineaID, LineaIDORM]


class RelationalLineaDB(LineaDB):
    """
    - Note that LineaDB coordinates with assset manager and relational db.
      - The asset manager deals with binaries (e.g., cached values) - the relational db deals with more structured data,
      such as the Nodes and edges.
    - Also, at some point we might have a "cache" such that the readers don't have to go to the database if it's already
    ready, but that's lower priority.
    """

    def __init__(self):
        self._data_asset_manager: Optional[DataAssetManager] = None

    @property
    def session(self) -> scoped_session:
        if self._session:
            return self._session
        raise NullValueError("db should have been initialized")

    @session.setter
    def session(self, value):
        self._session = value

    def init_db(self, config: LineaDBConfig):
        # TODO: we eventually need some configurations
        # create_engine params from
        # https://stackoverflow.com/questions/21766960/operationalerror-no-such-table-in-flask-with-sqlalchemy
        engine = create_engine(
            config.database_uri,
            connect_args={"check_same_thread": False},
            poolclass=StaticPool,
            echo=True,
        )
        self.session = scoped_session(sessionmaker())
        self.session.configure(bind=engine)
        Base.metadata.create_all(engine)

        self._data_asset_manager = LocalDataAssetManager(self.session)

    @staticmethod
    def get_orm(node: Node) -> NodeORM:
        pydantic_to_orm = {
            NodeType.ArgumentNode: ArgumentNodeORM,
            NodeType.CallNode: CallNodeORM,
            NodeType.ImportNode: ImportNodeORM,
            NodeType.LiteralAssignNode: LiteralAssignNodeORM,
            NodeType.FunctionDefinitionNode: FunctionDefinitionNodeORM,
            NodeType.ConditionNode: ConditionNodeORM,
            NodeType.LoopNode: LoopNodeORM,
            NodeType.DataSourceNode: DataSourceNodeORM,
            NodeType.StateChangeNode: StateChangeNodeORM,
            NodeType.VariableAliasNode: VariableAliasNodeORM,
        }

        return pydantic_to_orm[node.node_type]  # type: ignore

    @staticmethod
    def get_pydantic(node: NodeORM) -> Node:
        orm_to_pydantic = {
            NodeType.ArgumentNode: ArgumentNode,
            NodeType.CallNode: CallNode,
            NodeType.ImportNode: ImportNode,
            NodeType.LiteralAssignNode: LiteralAssignNode,
            NodeType.FunctionDefinitionNode: FunctionDefinitionNode,
            NodeType.ConditionNode: ConditionNode,
            NodeType.LoopNode: LoopNode,
            NodeType.DataSourceNode: DataSourceNode,
            NodeType.StateChangeNode: StateChangeNode,
            NodeType.VariableAliasNode: VariableAliasNode,
        }

        return orm_to_pydantic[node.node_type]  # type: ignore

    @staticmethod
    def get_type(val: Any) -> LiteralType:
        def is_integer(val):
            try:
                int(val)
            except Exception as e:
                return False
            return True

        if isinstance(val, str):
            return LiteralType.String
        elif is_integer(val):
            return LiteralType.Integer
        elif isinstance(val, bool):
            return LiteralType.Boolean
        raise CaseNotHandledError("Literal is not string, int, or boolean")

    @staticmethod
    def cast_serialized(val: str, literal_type: LiteralType) -> Any:
        if literal_type is LiteralType.Integer:
            return int(val)
        elif literal_type is LiteralType.Boolean:
            return val == "True"
        return val

    @staticmethod
    def cast_dataset(val: Any) -> Optional[str]:
        if hasattr(val, "to_csv"):
            return val.to_csv(index=False)
        return None

    """
    Writers
    """

    @property
    def data_asset_manager(self) -> DataAssetManager:
        if self._data_asset_manager:
            return self._data_asset_manager
        raise NullValueError("data asset manager should have been initialized")

    @data_asset_manager.setter
    def data_asset_manager(self, value: DataAssetManager) -> None:
        self._data_asset_manager = value

    def write_context(self, context: SessionContext) -> None:
        args = context.dict()

        if context.libraries:
            for i in range(len(args["libraries"])):
                lib_args = context.libraries[i].dict()
                lib_args["session_id"] = context.id
                library_orm = LibraryORM(**lib_args)
                self.session.add(library_orm)

                args["libraries"][i] = library_orm
        else:
            args["libraries"] = []

        context_orm = SessionContextORM(**args)

        self.session.add(context_orm)
        self.session.commit()

    def write_nodes(self, nodes: List[Node]) -> None:
        for n in nodes:
            self.write_single_node(n)

    def write_node_values(self, nodes: List[Node], version: int) -> None:
        for n in nodes:
            self.write_single_node_value(n, version)

    def write_single_node(self, node: Node) -> None:
        args = node.dict()
        if node.node_type is NodeType.ArgumentNode:
            node = cast(ArgumentNode, node)
            if args["value_literal"] is not None:
                args["value_literal_type"] = RelationalLineaDB.get_type(
                    args["value_literal"]
                )

        elif node.node_type is NodeType.CallNode:
            node = cast(CallNodeORM, node)
            for arg in node.arguments:
                self.session.execute(
                    call_node_association_table.insert(),
                    params={"call_node_id": node.id, "argument_node_id": arg},
                )
            del args["arguments"]
            del args["value"]

        elif node.node_type in [
            NodeType.LoopNode,
            NodeType.ConditionNode,
            NodeType.FunctionDefinitionNode,
        ]:
            node = cast(SideEffectsNodeORM, node)

            if node.state_change_nodes is not None:
                for state_change_id in node.state_change_nodes:
                    self.session.execute(
                        side_effects_state_change_association_table.insert(),
                        params={
                            "side_effects_node_id": node.id,
                            "state_change_node_id": state_change_id,
                        },
                    )

            if node.import_nodes is not None:
                for import_id in node.import_nodes:
                    self.session.execute(
                        side_effects_import_association_table.insert(),
                        params={
                            "side_effects_node_id": node.id,
                            "import_node_id": import_id,
                        },
                    )

            if node.node_type is NodeType.ConditionNode:
                node = cast(ConditionNode, node)
                if node.dependent_variables_in_predicate is not None:

                    for dependent_id in node.dependent_variables_in_predicate:
                        self.session.execute(
                            condition_association_table.insert(),
                            params={
                                "condition_node_id": node.id,
                                "dependent_node_id": dependent_id,
                            },
                        )
                    del args["dependent_variables_in_predicate"]

            del args["state_change_nodes"]
            del args["import_nodes"]

        elif node.node_type is NodeType.ImportNode:
            node = cast(ImportNodeORM, node)
            args["library_id"] = node.library.id
            del args["library"]
            del args["module"]

        elif node.node_type is NodeType.StateChangeNode:
            del args["value"]

        elif node.node_type is NodeType.LiteralAssignNode:
            node = cast(LiteralAssignNodeORM, node)
            args["value_type"] = RelationalLineaDB.get_type(node.value)

        node_orm = RelationalLineaDB.get_orm(node)(**args)

        self.session.add(node_orm)
        self.session.commit()

        self.write_single_node_value(node, version=1)

    def write_single_node_value(self, node: Node, version: int) -> None:
        self.data_asset_manager.write_node_value(node, version)

    def add_node_id_to_artifact_table(
        self,
        node_id: LineaIDORM,
        context_id: LineaIDORM,
        name: str = "",
        date_created: str = "",
        value_type: str = "",
    ) -> None:
        """
        Given that whether something is an artifact is just a human annotation, we are going to _exclude_ the information from the Graph Node types and just have a table that tracks what Node IDs are deemed as artifacts.
        """
        # - check node type: should just be CallNode and FunctionDefinitionNode
        #
        # - then insert into a table that's literally just the NodeID and maybe a timestamp for when it was registered as artifact

        node = self.get_node_by_id(node_id)
        if node.node_type in [NodeType.CallNode, NodeType.FunctionDefinitionNode]:
            artifact = ArtifactORM(
                id=node_id,
                context=context_id,
                value_type=value_type,
                name=name,
                date_created=date_created,
            )
            self.session.add(artifact)
            self.session.commit()

    def remove_node_id_from_artifact_table(self, node_id: LineaIDORM) -> None:
        """
        The opposite of write_node_is_artifact
        - for now we can just delete it directly
        """
        self.session.query(ArtifactORM).filter(ArtifactORM.id == node_id).delete()
        self.session.commit()

    """
    Readers
    """

    def get_nodes_by_file_name(self, file_name: str):
        """
        First queries SessionContext for file_name
        Then find all the nodes by session_id
        Note:
        - This is currently used for testing purposes
        - TODO: finish enumerating over all the tables (just a subset for now)
        - FIXME: I wonder if there is a way to write this in a single query, I would refer for the database to optimize this instead of relying on the ORM.
        """
        session_context = (
            self.session.query(SessionContextORM)
            .filter(SessionContextORM.file_name == file_name)
            .one()
        )
        # enumerating over all the tables...
        call_nodes = (
            self.session.query(CallNodeORM)
            .filter(CallNodeORM.session_id == session_context.id)
            .all()
        )
        argument_nodes = (
            self.session.query(ArgumentNodeORM)
            .filter(ArgumentNodeORM.session_id == session_context.id)
            .all()
        )
        call_nodes.extend(argument_nodes)
        nodes = [self.map_orm_to_pydantic(node) for node in call_nodes]
        return nodes

    def get_context(self, linea_id: LineaIDORM) -> SessionContext:
        query_obj = (
            self.session.query(SessionContextORM)
            .filter(SessionContextORM.id == linea_id)
            .one()
        )
        obj = SessionContext.from_orm(query_obj)
        return obj

    def get_nodes_from_db(self) -> List[Node]:
        node_orms = self.session.query(NodeORM).all()
        nodes = []
        for orm in node_orms:
            nodes.append(self.get_node_by_id(orm.id))
        return nodes

    def get_node_by_id(self, linea_id: LineaIDAlias) -> Node:
        """
        Returns the node by looking up the database by ID
        SQLAlchemy is able to translate between the two types on demand
        """
        # linea_id_orm = LineaIDORM().process_bind_param(linea_id)
        node = self.session.query(NodeORM).filter(NodeORM.id == linea_id).one()
        return self.map_orm_to_pydantic(node)

    def map_orm_to_pydantic(self, node: NodeORM) -> Node:
        # cast string serialized values to their appropriate types
        if node.node_type is NodeType.LiteralAssignNode:
            node = cast(LiteralAssignNodeORM, node)
            node.value = RelationalLineaDB.cast_serialized(node.value, node.value_type)
        elif node.node_type is NodeType.ArgumentNode:
            node = cast(ArgumentNodeORM, node)
            if node.value_literal is not None:
                node.value_literal = RelationalLineaDB.cast_serialized(
                    node.value_literal, node.value_literal_type
                )
        elif node.node_type is NodeType.ImportNode:
            node = cast(ImportNodeORM, node)
            library_orm = (
                self.session.query(LibraryORM)
                .filter(LibraryORM.id == node.library_id)
                .one()
            )
            node.library = Library.from_orm(library_orm)
        elif node.node_type is NodeType.CallNode:
            node = cast(CallNodeORM, node)
            arguments = (
                self.session.query(call_node_association_table)
                .filter(call_node_association_table.c.call_node_id == node.id)
                .all()
            )
            node.arguments = [a.argument_node_id for a in arguments]

        # TODO: find a way to have this just check for SideEffectsNode type
        elif node.node_type in [
            NodeType.LoopNode,
            NodeType.ConditionNode,
            NodeType.FunctionDefinitionNode,
        ]:
            node = cast(SideEffectsNodeORM, node)
            state_change_nodes = (
                self.session.query(side_effects_state_change_association_table)
                .filter(
                    side_effects_state_change_association_table.c.side_effects_node_id
                    == node.id
                )
                .all()
            )

            if state_change_nodes is not None:
                node.state_change_nodes = [
                    a.state_change_node_id for a in state_change_nodes
                ]

            import_nodes = (
                self.session.query(side_effects_import_association_table)
                .filter(
                    side_effects_import_association_table.c.side_effects_node_id
                    == node.id
                )
                .all()
            )

            if import_nodes is not None:
                node.import_nodes = [a.import_node_id for a in import_nodes]

            if node.node_type is NodeType.ConditionNode:
                node = cast(ConditionNodeORM, node)
                dependent_variables_in_predicate = (
                    self.session.query(condition_association_table)
                    .filter(condition_association_table.c.condition_node_id == node.id)
                    .all()
                )

                if dependent_variables_in_predicate is not None:
                    node.dependent_variables_in_predicate = [
                        a.dependent_node_id for a in dependent_variables_in_predicate
                    ]

        return RelationalLineaDB.get_pydantic(node).from_orm(node)

    def get_node_value(
        self, node_id: LineaIDAlias, version: int
    ) -> Optional[NodeValue]:
        value_orm = (
            self.session.query(NodeValueORM)
            .filter(
                and_(NodeValueORM.node_id == node_id, NodeValueORM.version == version)
            )
            .first()
        )
        if value_orm is not None:
            return value_orm.value
        return None

    def get_artifact(self, artifact_id: LineaIDAlias) -> Optional[Artifact]:
        return Artifact.from_orm(
            self.session.query(ArtifactORM)
            .filter(ArtifactORM.id == artifact_id)
            .first()
        )

    @staticmethod
    def get_node_value_type(node_value):
        # check object type (for now this only supports DataFrames, PIL images, and values)
        # TODO: need more robust type checking
        if hasattr(node_value, "to_csv"):
            return DATASET_TYPE
        elif hasattr(node_value, "show"):
            return CHART_TYPE
        return VALUE_TYPE

    def jsonify_artifact(self, artifact: Artifact) -> Dict:
        json_artifact = artifact.dict()

        json_artifact["type"] = json_artifact["value_type"]
        del json_artifact["value_type"]

        json_artifact["date"] = json_artifact["date_created"]
        del json_artifact["date_created"]

        json_artifact["file"] = ""

        json_artifact["code"] = {}
        json_artifact["code"]["text"] = self.get_code_from_artifact_id(artifact.id)

        tokens_json = []

        for node in self.get_graph_from_artifact_id(artifact.id).nodes:
            if node.node_type is not NodeType.CallNode:
                continue

            start_col = node.col_offset + 1
            end_col = node.end_col_offset + 1
            if node.assigned_variable_name is not None:
                end_col = len(node.assigned_variable_name) + start_col

            token_json = {
                "id": node.id,
                "line": node.lineno,
                "start": start_col,
                "end": end_col,
            }

<<<<<<< HEAD
            intermediate_value = (
=======
            intermediate = (
>>>>>>> 55a1db29
                self.session.query(NodeValueORM)
                .filter(NodeValueORM.node_id == node.id)
                .first()
            )

<<<<<<< HEAD
            if intermediate_value is None:
                continue
=======
            intermediate_value = intermediate.value
>>>>>>> 55a1db29

            intermediate_value_type = RelationalLineaDB.get_node_value_type(
                intermediate_value
            )
            if intermediate_value_type == DATASET_TYPE:
                intermediate_value = RelationalLineaDB.cast_dataset(intermediate_value)
            elif intermediate_value_type == VALUE_TYPE:
                intermediate_value = RelationalLineaDB.cast_serialized(
                    intermediate_value, RelationalLineaDB.get_type(intermediate_value)
                )
            elif intermediate_value_type == CHART_TYPE:
                continue

            intermediate = {
                "file": "",
                "id": node.id,
                "name": "",
                "type": intermediate_value_type,
                "date": intermediate.timestamp,
                "text": intermediate_value,
            }
            token_json["intermediate"] = intermediate
            tokens_json.append(token_json)

        json_artifact["code"]["tokens"] = tokens_json

        return json_artifact

    def get_nodes_from_db(self) -> List[Node]:
        node_orms = self.session.query(NodeORM).all()
        nodes = []
        for orm in node_orms:
            nodes.append(self.get_node_by_id(orm.id))
        return nodes

    def get_graph_from_artifact_id(self, artifact_id: LineaIDAlias) -> Graph:
        """
        - This is program slicing over database data.
        - There are lots of complexities when it comes to mutation
          - Examples:
            - Third party libraries have functions that mutate some global or variable state.
          - Strategy for now
            - definitely take care of the simple cases, like `VariableAliasNode`
            - simple heuristics that may create false positives (include things not necessary)
            - but definitely NOT false negatives (then the program CANNOT be executed)
        """
        nodes = self.get_nodes_from_db()
        full_graph = Graph(nodes)
        artifact = full_graph.get_node(artifact_id)
<<<<<<< HEAD
        ancestors = full_graph.get_ancestors(artifact)
        ancestors.append(artifact_id)
        return Graph([full_graph.get_node(a) for a in ancestors])

    def filter_subsumed_nodes(self, nodes: List[Node]) -> List[Node]:
        """
        Filters out nodes that are contained by other nodes
        e.g. removes an ArgumentNode subsumed by a CallNode's code
        """
        current_node = nodes[0]
        nodes_filtered = [current_node]

        for node in nodes:
            if node.lineno > current_node.end_lineno or (
                node.lineno == current_node.end_lineno
                and node.col_offset >= current_node.end_col_offset
            ):
                current_node = node
                nodes_filtered.append(current_node)

        return nodes_filtered
=======
        ancestors = full_graph.get_ancestors(artifact_id)
        ancestors.append(artifact_id)
        return Graph([full_graph.get_node(a) for a in ancestors])
>>>>>>> 55a1db29

    def get_code_from_artifact_id(self, artifact_id: LineaID) -> str:
        graph = self.get_graph_from_artifact_id(artifact_id)
        session_code = self.get_context(
            self.get_node_by_id(artifact_id).session_id
        ).code

        nodes = [
            node
            for node in graph.nodes
            if node.lineno is not None and node.col_offset is not None
        ]

        num_lines = len(session_code.split("\n"))
        code: str = "\n".join([" " * max_col_of_code(session_code)] * num_lines)

        for node in nodes:
<<<<<<< HEAD
            node_code = get_segment_from_code(session_code, node)
            code += node_code + "\n"
=======
            code = add_node_to_code(code, session_code, node)

        # replace groups of empty lines with single empty line
        # https://stackoverflow.com/questions/28901452/reduce-multiple-blank-lines-to-single-pythonically
        code = re.sub(r"\n\s*\n", "\n\n", code)

        # remove extra white spaces from end of each line
        lines = code.split("\n")
        for i in range(len(lines)):
            lines[i] = lines[i].rstrip()
        code = "\n".join(lines)
>>>>>>> 55a1db29

        return code

    def find_all_artifacts_derived_from_data_source(
        self, program: Graph, data_source_node: DataSourceNode
    ) -> List[Node]:
        descendants = program.get_descendants(data_source_node)
        artifacts = []
        for d_id in descendants:
            descendant_is_artifact = (
                self.session.query(ArtifactORM).filter(ArtifactORM.id == d_id).first()
                is not None
            )
            descendant = program.get_node(d_id)
            if descendant_is_artifact and descendant is not None:
                artifacts.append(descendant)
        return artifacts

    def gather_artifact_intermediate_nodes(self, program: Graph):
        """
        While this is on a single graph, it actually requires talking to the data asset manager, so didn't get put into the MetadataExtractor.
        """<|MERGE_RESOLUTION|>--- conflicted
+++ resolved
@@ -13,11 +13,7 @@
 from lineapy.db.base import LineaDBConfig, LineaDB
 from lineapy.db.relational.schema.relational import *
 from lineapy.execution.executor import Executor
-<<<<<<< HEAD
-from lineapy.execution.execution_util import get_segment_from_code
-=======
 from lineapy.execution.code_util import add_node_to_code, max_col_of_code
->>>>>>> 55a1db29
 from lineapy.utils import CaseNotHandledError, NullValueError
 
 LineaIDAlias = Union[LineaID, LineaIDORM]
@@ -485,22 +481,16 @@
                 "end": end_col,
             }
 
-<<<<<<< HEAD
-            intermediate_value = (
-=======
             intermediate = (
->>>>>>> 55a1db29
                 self.session.query(NodeValueORM)
                 .filter(NodeValueORM.node_id == node.id)
                 .first()
             )
 
-<<<<<<< HEAD
-            if intermediate_value is None:
+            if intermediate is None:
                 continue
-=======
+
             intermediate_value = intermediate.value
->>>>>>> 55a1db29
 
             intermediate_value_type = RelationalLineaDB.get_node_value_type(
                 intermediate_value
@@ -508,6 +498,7 @@
             if intermediate_value_type == DATASET_TYPE:
                 intermediate_value = RelationalLineaDB.cast_dataset(intermediate_value)
             elif intermediate_value_type == VALUE_TYPE:
+                print(intermediate)
                 intermediate_value = RelationalLineaDB.cast_serialized(
                     intermediate_value, RelationalLineaDB.get_type(intermediate_value)
                 )
@@ -550,33 +541,9 @@
         nodes = self.get_nodes_from_db()
         full_graph = Graph(nodes)
         artifact = full_graph.get_node(artifact_id)
-<<<<<<< HEAD
         ancestors = full_graph.get_ancestors(artifact)
         ancestors.append(artifact_id)
         return Graph([full_graph.get_node(a) for a in ancestors])
-
-    def filter_subsumed_nodes(self, nodes: List[Node]) -> List[Node]:
-        """
-        Filters out nodes that are contained by other nodes
-        e.g. removes an ArgumentNode subsumed by a CallNode's code
-        """
-        current_node = nodes[0]
-        nodes_filtered = [current_node]
-
-        for node in nodes:
-            if node.lineno > current_node.end_lineno or (
-                node.lineno == current_node.end_lineno
-                and node.col_offset >= current_node.end_col_offset
-            ):
-                current_node = node
-                nodes_filtered.append(current_node)
-
-        return nodes_filtered
-=======
-        ancestors = full_graph.get_ancestors(artifact_id)
-        ancestors.append(artifact_id)
-        return Graph([full_graph.get_node(a) for a in ancestors])
->>>>>>> 55a1db29
 
     def get_code_from_artifact_id(self, artifact_id: LineaID) -> str:
         graph = self.get_graph_from_artifact_id(artifact_id)
@@ -594,10 +561,6 @@
         code: str = "\n".join([" " * max_col_of_code(session_code)] * num_lines)
 
         for node in nodes:
-<<<<<<< HEAD
-            node_code = get_segment_from_code(session_code, node)
-            code += node_code + "\n"
-=======
             code = add_node_to_code(code, session_code, node)
 
         # replace groups of empty lines with single empty line
@@ -609,7 +572,6 @@
         for i in range(len(lines)):
             lines[i] = lines[i].rstrip()
         code = "\n".join(lines)
->>>>>>> 55a1db29
 
         return code
 
