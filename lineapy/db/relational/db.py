import logging
import os
from typing import List, Optional, cast, Any

from sqlalchemy import create_engine
from sqlalchemy.orm import sessionmaker, scoped_session
from sqlalchemy.pool import StaticPool
from sqlalchemy.sql.expression import and_

from lineapy.constants import SQLALCHEMY_ECHO
from lineapy.data.graph import Graph
from lineapy.data.types import (
    ArgumentNode,
    Artifact,
    Library,
    LineaID,
    NodeValue,
    SessionContext,
    CallNode,
    ImportNode,
    LiteralNode,
    FunctionDefinitionNode,
    ConditionNode,
    LoopNode,
    DataSourceNode,
    StateChangeNode,
    VariableNode,
    Node,
)
from lineapy.db.asset_manager.local import (
    LocalDataAssetManager,
    DataAssetManager,
)
from lineapy.db.base import LineaDBConfig, LineaDB
from lineapy.db.relational.schema.relational import *
from lineapy.graph_reader.program_slice import get_program_slice
from lineapy.utils import (
    CaseNotHandledError,
    NullValueError,
    is_integer,
    get_literal_value_from_string,
)


class RelationalLineaDB(LineaDB):
    """
    - Note that LineaDB coordinates with assset manager and relational db.
      - The asset manager deals with binaries (e.g., cached values)
        The relational db deals with more structured data,
        such as the Nodes and edges.
    - Also, at some point we might have a "cache" such that the readers
        don't have to go to the database if it's already
        loaded, but that's low priority.
    """

    def __init__(self):
        self._data_asset_manager: Optional[DataAssetManager] = None
        self._session: Optional[scoped_session] = None

    @property
    def session(self) -> scoped_session:
        if self._session is not None:
            return self._session
        raise NullValueError("db should have been initialized")

    @session.setter
    def session(self, value):
        self._session = value

    def init_db(self, config: LineaDBConfig):
        # TODO: we eventually need some configurations
        # create_engine params from
        # https://stackoverflow.com/questions/21766960/operationalerror-no-such-table-in-flask-with-sqlalchemy
        echo = os.getenv(SQLALCHEMY_ECHO, default=False)
        if not isinstance(echo, bool):
            echo = (
                str.lower(os.getenv(SQLALCHEMY_ECHO, default=True)) == "true"
            )
        logging.info(f"Starting DB at {config.database_uri}")
        engine = create_engine(
            config.database_uri,
            connect_args={"check_same_thread": False},
            poolclass=StaticPool,
            echo=echo,
        )
        self.session = scoped_session(sessionmaker())
        self.session.configure(bind=engine)
        Base.metadata.create_all(engine)

        self._data_asset_manager = LocalDataAssetManager(self.session)

    @staticmethod
    def get_orm(node: Node) -> NodeORM:
        pydantic_to_orm = {
            NodeType.ArgumentNode: ArgumentNodeORM,
            NodeType.CallNode: CallNodeORM,
            NodeType.ImportNode: ImportNodeORM,
            NodeType.LiteralNode: LiteralNodeORM,
            NodeType.FunctionDefinitionNode: FunctionDefinitionNodeORM,
            NodeType.ConditionNode: ConditionNodeORM,
            NodeType.LoopNode: LoopNodeORM,
            NodeType.DataSourceNode: DataSourceNodeORM,
            NodeType.StateChangeNode: StateChangeNodeORM,
            NodeType.VariableNode: VariableNodeORM,
        }

        return pydantic_to_orm[node.node_type]  # type: ignore

    @staticmethod
    def get_pydantic(node: NodeORM) -> Node:
        orm_to_pydantic = {
            NodeType.ArgumentNode: ArgumentNode,
            NodeType.CallNode: CallNode,
            NodeType.ImportNode: ImportNode,
            NodeType.LiteralNode: LiteralNode,
            NodeType.FunctionDefinitionNode: FunctionDefinitionNode,
            NodeType.ConditionNode: ConditionNode,
            NodeType.LoopNode: LoopNode,
            NodeType.DataSourceNode: DataSourceNode,
            NodeType.StateChangeNode: StateChangeNode,
            NodeType.VariableNode: VariableNode,
        }

        return orm_to_pydantic[node.node_type]  # type: ignore

    @staticmethod
    def get_type_of_literal_value(val: Any) -> LiteralType:

        if isinstance(val, str):
            return LiteralType.String
        elif is_integer(val):
            return LiteralType.Integer
        elif isinstance(val, bool):
            return LiteralType.Boolean
        raise CaseNotHandledError(f"Literal {val} is of type {type(val)}.")

    """
    Writers
    """

    @property
    def data_asset_manager(self) -> DataAssetManager:
        if self._data_asset_manager:
            return self._data_asset_manager
        raise NullValueError("data asset manager should have been initialized")

    @data_asset_manager.setter
    def data_asset_manager(self, value: DataAssetManager) -> None:
        self._data_asset_manager = value

    def write_library(
        self, library: Library, context_id: LineaID
    ) -> LibraryORM:
        lib_args = library.dict()
        lib_args["session_id"] = context_id
        library_orm = LibraryORM(**lib_args)
        self.session.add(library_orm)
        return library_orm

    def write_context(self, context: SessionContext) -> None:
        args = context.dict()

        if context.libraries:
            for i in range(len(args["libraries"])):
                library_orm = self.write_library(
                    context.libraries[i],
                    context.id,
                )
                args["libraries"][i] = library_orm
        else:
            args["libraries"] = []

        context_orm = SessionContextORM(**args)

        self.session.add(context_orm)
        self.session.commit()

    def add_lib_to_session_context(
        self, context_id: LineaID, library: Library
    ):
        library_orm = self.write_library(library, context_id)
        self.session.commit()

    def write_nodes(self, nodes: List[Node]) -> None:
        for n in nodes:
            self.write_single_node(n)

    def write_single_node(self, node: Node) -> None:
        args = node.dict()
        if node.node_type is NodeType.ArgumentNode:
            node = cast(ArgumentNode, node)
            if args["value_literal"] is not None:
                args[
                    "value_literal_type"
                ] = RelationalLineaDB.get_type_of_literal_value(
                    args["value_literal"]
                )

        elif node.node_type is NodeType.CallNode:
            node = cast(CallNodeORM, node)
            for arg in node.arguments:
                self.session.execute(
                    call_node_association_table.insert(),
                    params={"call_node_id": node.id, "argument_node_id": arg},
                )
            del args["arguments"]
            del args["value"]

        elif node.node_type in [
            NodeType.LoopNode,
            NodeType.ConditionNode,
            NodeType.FunctionDefinitionNode,
        ]:
            node = cast(SideEffectsNodeORM, node)

            if node.output_state_change_nodes is not None:
                for state_change_id in node.output_state_change_nodes:
                    self.session.execute(
                        side_effects_output_state_change_association_table.insert(),
                        params={
                            "side_effects_node_id": node.id,
                            "output_state_change_node_id": state_change_id,
                        },
                    )

            if node.input_state_change_nodes is not None:
                for state_change_id in node.input_state_change_nodes:
                    self.session.execute(
                        side_effects_input_state_change_association_table.insert(),
                        params={
                            "side_effects_node_id": node.id,
                            "input_state_change_node_id": state_change_id,
                        },
                    )

            if node.import_nodes is not None:
                for import_id in node.import_nodes:
                    self.session.execute(
                        side_effects_import_association_table.insert(),
                        params={
                            "side_effects_node_id": node.id,
                            "import_node_id": import_id,
                        },
                    )

            del args["input_state_change_nodes"]
            del args["output_state_change_nodes"]
            del args["import_nodes"]

        elif node.node_type is NodeType.ImportNode:
            node = cast(ImportNodeORM, node)
            args["library_id"] = node.library.id
            del args["library"]
            del args["module"]

        elif node.node_type is NodeType.StateChangeNode:
            del args["value"]

        elif node.node_type is NodeType.LiteralNode:
            node = cast(LiteralNodeORM, node)
            if node.value is not None:
                args[
                    "value_type"
                ] = RelationalLineaDB.get_type_of_literal_value(node.value)

        elif node.node_type is NodeType.VariableNode:
            """
            The value is just for run time information
            """
            del args["value"]

        node_orm = RelationalLineaDB.get_orm(node)(**args)

        self.session.add(node_orm)
        self.session.commit()

        self.write_single_node_value(node, version=1)

    def write_node_values(self, nodes: List[Node], version: int) -> None:
        for n in nodes:
            self.write_single_node_value(n, version)

    def write_single_node_value(self, node: Node, version: int) -> None:
        self.data_asset_manager.write_node_value(node, version)

    def add_node_id_to_artifact_table(
        self,
        node_id: LineaID,
        date_created: float,
        name: Optional[str] = None,
    ) -> None:
        """
        Given that whether something is an artifact is just a human annotation,
        we are going to _exclude_ the information from the Graph Node types and
        just have a table that tracks what Node IDs are deemed as artifacts.
        """

        node = self.get_node_by_id(node_id)
        if node.node_type in [
            NodeType.CallNode,
            NodeType.FunctionDefinitionNode,
        ]:
            artifact = ArtifactORM(
                id=node_id,
                name=name,
                date_created=date_created,
            )
            self.session.add(artifact)
            self.session.commit()

    def remove_node_id_from_artifact_table(self, node_id: LineaID) -> None:
        """
        The opposite of write_node_is_artifact
        - for now we can just delete it directly
        """
        self.session.query(ArtifactORM).filter(
            ArtifactORM.id == node_id
        ).delete()
        self.session.commit()

    """
    Readers
    """

    def get_nodes_by_file_name(self, file_name: str):
        """
        First queries SessionContext for file_name
        Then find all the nodes by session_id
        Note:
        - This is currently used for testing purposes
        - TODO: finish enumerating over all the tables (just a subset for now)
        - FIXME: I wonder if there is a way to write this in a single query,
           I would refer for the database to optimize
           this instead of relying on the ORM.
        """
        session_context = self.get_context_by_file_name(file_name)
        nodes = (
            self.session.query(NodeORM)
            .filter(NodeORM.session_id == session_context.id)
            .all()
        )

        nodes = [self.map_orm_to_pydantic(node) for node in nodes]
        return nodes

    def get_context_by_file_name(self, file_name: str) -> SessionContextORM:
        return (
            self.session.query(SessionContextORM)
            .filter(SessionContextORM.file_name == file_name)
            .one()
        )

    def get_context(self, linea_id: str) -> SessionContext:
        query_obj = (
            self.session.query(SessionContextORM)
            .filter(SessionContextORM.id == linea_id)
            .one()
        )
        obj = SessionContext.from_orm(query_obj)
        return obj

    def get_node_by_id(self, linea_id: LineaID) -> Node:
        """
        Returns the node by looking up the database by ID
        SQLAlchemy is able to translate between the two types on demand
        """
        node = self.session.query(NodeORM).filter(NodeORM.id == linea_id).one()
        return self.map_orm_to_pydantic(node)

    def map_orm_to_pydantic(self, node: NodeORM) -> Node:
        # cast string serialized values to their appropriate types
        if node.node_type is NodeType.LiteralNode:
            node = cast(LiteralNodeORM, node)
            node.value = get_literal_value_from_string(
                node.value, node.value_type
            )
        elif node.node_type is NodeType.ArgumentNode:
            node = cast(ArgumentNodeORM, node)
            if node.value_literal is not None:
                node.value_literal = get_literal_value_from_string(
                    node.value_literal, node.value_literal_type
                )
        elif node.node_type is NodeType.ImportNode:
            node = cast(ImportNodeORM, node)
            library_orm = (
                self.session.query(LibraryORM)
                .filter(LibraryORM.id == node.library_id)
                .one()
            )
            node.library = Library.from_orm(library_orm)
        elif node.node_type is NodeType.CallNode:
            node = cast(CallNodeORM, node)
            arguments = (
                self.session.query(call_node_association_table)
                .filter(call_node_association_table.c.call_node_id == node.id)
                .all()
            )
            node.arguments = [a.argument_node_id for a in arguments]

        # TODO: find a way to have this just check for SideEffectsNode type
        elif node.node_type in [
            NodeType.LoopNode,
            NodeType.ConditionNode,
            NodeType.FunctionDefinitionNode,
        ]:
            node = cast(SideEffectsNodeORM, node)
            output_state_change_nodes = (
                self.session.query(
                    side_effects_output_state_change_association_table
                )
                .filter(
                    (
                        side_effects_output_state_change_association_table.c.side_effects_node_id
                    )
                    == node.id
                )
                .all()
            )

            if output_state_change_nodes is not None:
                node.output_state_change_nodes = [
                    a.output_state_change_node_id
                    for a in output_state_change_nodes
                ]

            input_state_change_nodes = (
                self.session.query(
                    side_effects_input_state_change_association_table
                )
                .filter(
                    (
                        side_effects_input_state_change_association_table.c.side_effects_node_id
                    )
                    == node.id
                )
                .all()
            )

            if input_state_change_nodes is not None:
                node.input_state_change_nodes = [
                    a.input_state_change_node_id
                    for a in input_state_change_nodes
                ]

            import_nodes = (
                self.session.query(side_effects_import_association_table)
                .filter(
                    side_effects_import_association_table.c.side_effects_node_id
                    == node.id
                )
                .all()
            )

            if import_nodes is not None:
                node.import_nodes = [a.import_node_id for a in import_nodes]

        return RelationalLineaDB.get_pydantic(node).from_orm(node)

    def get_node_value_from_db(
        self, node_id: LineaID, version: int
    ) -> Optional[NodeValue]:
        value_orm = (
            self.session.query(NodeValueORM)
            .filter(
                and_(
                    NodeValueORM.node_id == node_id,
                    NodeValueORM.version == version,
                )
            )
            .first()
        )
        return value_orm

    def get_artifact(self, artifact_id: LineaID) -> Optional[Artifact]:
        return Artifact.from_orm(
            self.session.query(ArtifactORM)
            .filter(ArtifactORM.id == artifact_id)
            .first()
        )

    def get_all_artifacts(self) -> List[Artifact]:
        results = self.session.query(ArtifactORM).all()
        return [Artifact.from_orm(r) for r in results]

    def get_nodes_for_session(self, session_id: LineaID) -> List[Node]:
        """
        Get all the nodes associated with the session, which does
         NOT include things like SessionContext
        """
        node_orms = (
            self.session.query(NodeORM)
            .filter(NodeORM.session_id == session_id)
            .all()
        )
        return [self.map_orm_to_pydantic(node) for node in node_orms]

<<<<<<< HEAD
    def get_session_graph_from_artifact_id(
        self, artifact_id: LineaID
    ) -> Graph:
        """ """
=======
    def get_all_nodes(self) -> List[Node]:
        node_orms = self.session.query(NodeORM).all()
        return [self.map_orm_to_pydantic(node) for node in node_orms]

    def get_graph_from_artifact_id(self, artifact_id: LineaID) -> Graph:
        """
        - This is program slicing over database data.
        - There are lots of complexities when it comes to mutation
          - Examples:
            - Third party libraries have functions that mutate some global or
              variable state.
          - Strategy for now
            - definitely take care of the simple cases, like `VariableNode`
            - simple heuristics that may create false positives
              (include things not necessary)
            - but definitely NOT false negatives (then the program
              CANNOT be executed)
        """
>>>>>>> f8eec7d7
        node = self.get_node_by_id(artifact_id)
        nodes = self.get_nodes_for_session(node.session_id)
        return Graph(nodes, self.get_context(node.session_id))

    def get_code_from_artifact_id(self, artifact_id: LineaID) -> str:
        """
        Get all the code associated with an artifact by retrieving the Graph
        associated with the artifact from the database and piecing together the
        code from the nodes. Note: The code is the program slice for the
        artifact, not all code associated with the session in which the
        artifact was generated.

        :param artifact_id: UUID for the artifact
        :return: string containing the code for generating the artifact.
        """
        graph = self.get_session_graph_from_artifact_id(artifact_id)
        return get_program_slice(graph, [artifact_id])

    def find_all_artifacts_derived_from_data_source(
        self, program: Graph, data_source_node: DataSourceNode
    ) -> List[Node]:
        """
        Gets all of the artifacts contained in the input program graph that are
        descendents of data_source_node.

        :param program: a Graph object representing the program
        :param data_source_node: a node in program
        :return: nodes in program that are descendents of data_source_node.
        """
        descendants = program.get_descendants(data_source_node)
        artifacts = []
        for d_id in descendants:
            descendant_is_artifact = (
                self.session.query(ArtifactORM)
                .filter(ArtifactORM.id == d_id)
                .first()
            ) is not None
            descendant = program.get_node(d_id)
            if descendant_is_artifact and descendant is not None:
                artifacts.append(descendant)
        return artifacts

    def find_artifact_by_name(
        self, artifact_name: str
    ) -> Optional[List[Artifact]]:
        """
        Find artifacts from the database with `artifact_name` as specified by
        the user via `linea_publish`. Note: multiple artifacts can have the
        same name, hence the result can be a list instead of a single artifact.

        :param artifact_name: string containing the name of the artifact
        given by the user via `linea_publish`
        :return: a list of Artifact objects with artifact_name as its name.
        """
        query_result = (
            self.session.query(ArtifactORM)
            .filter(ArtifactORM.name == artifact_name)
            .all()
        )
        return [Artifact.from_orm(query_row) for query_row in query_result]<|MERGE_RESOLUTION|>--- conflicted
+++ resolved
@@ -73,9 +73,7 @@
         # https://stackoverflow.com/questions/21766960/operationalerror-no-such-table-in-flask-with-sqlalchemy
         echo = os.getenv(SQLALCHEMY_ECHO, default=False)
         if not isinstance(echo, bool):
-            echo = (
-                str.lower(os.getenv(SQLALCHEMY_ECHO, default=True)) == "true"
-            )
+            echo = str.lower(os.getenv(SQLALCHEMY_ECHO, default=True)) == "true"
         logging.info(f"Starting DB at {config.database_uri}")
         engine = create_engine(
             config.database_uri,
@@ -175,9 +173,7 @@
         self.session.add(context_orm)
         self.session.commit()
 
-    def add_lib_to_session_context(
-        self, context_id: LineaID, library: Library
-    ):
+    def add_lib_to_session_context(self, context_id: LineaID, library: Library):
         library_orm = self.write_library(library, context_id)
         self.session.commit()
 
@@ -343,12 +339,14 @@
         nodes = [self.map_orm_to_pydantic(node) for node in nodes]
         return nodes
 
-    def get_context_by_file_name(self, file_name: str) -> SessionContextORM:
-        return (
+    def get_context_by_file_name(self, file_name: str) -> SessionContext:
+        query_obj = (
             self.session.query(SessionContextORM)
             .filter(SessionContextORM.file_name == file_name)
             .one()
         )
+        obj = SessionContext.from_orm(query_obj)
+        return obj
 
     def get_context(self, linea_id: str) -> SessionContext:
         query_obj = (
@@ -494,17 +492,15 @@
         )
         return [self.map_orm_to_pydantic(node) for node in node_orms]
 
-<<<<<<< HEAD
-    def get_session_graph_from_artifact_id(
-        self, artifact_id: LineaID
-    ) -> Graph:
-        """ """
-=======
+    # def get_session_graph_from_artifact_id(
+    #     self, artifact_id: LineaID
+    # ) -> Graph:
+    #     """ """
     def get_all_nodes(self) -> List[Node]:
         node_orms = self.session.query(NodeORM).all()
         return [self.map_orm_to_pydantic(node) for node in node_orms]
 
-    def get_graph_from_artifact_id(self, artifact_id: LineaID) -> Graph:
+    def get_session_graph_from_artifact_id(self, artifact_id: LineaID) -> Graph:
         """
         - This is program slicing over database data.
         - There are lots of complexities when it comes to mutation
@@ -518,7 +514,6 @@
             - but definitely NOT false negatives (then the program
               CANNOT be executed)
         """
->>>>>>> f8eec7d7
         node = self.get_node_by_id(artifact_id)
         nodes = self.get_nodes_for_session(node.session_id)
         return Graph(nodes, self.get_context(node.session_id))
