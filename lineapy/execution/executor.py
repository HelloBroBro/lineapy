--- conflicted
+++ resolved
@@ -17,16 +17,12 @@
     @abstractmethod
     def setup(self, context: SessionContext) -> None:
         """
-<<<<<<< HEAD
-        TODO set up the execution environment based on `context`
-=======
         Sets up the execution environment
         TODO
         - install libraries based on `SessionContext`
         Examples of future setup tasks (out of scope for the current iteration)
             - start Airflow executor
             - set up Spark cluster.
->>>>>>> 4908a174
         """
         pass
 
@@ -46,12 +42,4 @@
 
     @abstractmethod
     def walk(self, program: Graph) -> None:
-<<<<<<< HEAD
-        pass
-=======
-        # TODO: new type for `program`?
-        pass
-
-
-# TODO: implement Executor based on Airflow
->>>>>>> 4908a174
+        pass