--- conflicted
+++ resolved
@@ -32,11 +32,7 @@
     Result,
     inspect_function,
 )
-<<<<<<< HEAD
-from lineapy.utils import UserException, get_new_id
-=======
-from lineapy.utils import get_new_id, lookup_value
->>>>>>> 29b75552
+from lineapy.utils import UserException, get_new_id, lookup_value
 
 logger = logging.getLogger(__name__)
 
