import builtins
import importlib.util
from os import chdir, getcwd
import io
import subprocess
import sys
from typing import Any, Dict, cast
import time

from lineapy.utils import InternalLogicError
import lineapy.lineabuiltins as lineabuiltins
from lineapy.data.graph import Graph
from lineapy.data.types import (
    LookupNode,
    SessionContext,
    NodeType,
    Node,
    CallNode,
    ImportNode,
    LiteralNode,
    LineaID,
    VariableNode,
)
<<<<<<< HEAD
from lineapy.graph_reader.graph_util import get_segment_from_source_location
=======
>>>>>>> cdf81cb1


class Executor:
    def __init__(self):
        """
        TODO: documentation
        """
        self._variable_values: dict[str, object] = {}

        # Note: no output will be shown in Terminal because it is
        #       being redirected here
        self._old_stdout = sys.stdout
        self._stdout = io.StringIO()

    # TODO when we implement caching
    # @property
    # def data_asset_manager(self) -> DataAssetManager:
    #     pass

    def setup(self, context: SessionContext) -> None:
        """
        Set up the execution environment by installing the necessary libraries.

        :param context: `SessionContext` including the necessary libraries.
        """
        self.prev_working_dir = getcwd()
        chdir(context.working_directory)

    def teardown(self) -> None:
        chdir(self.prev_working_dir)

    def get_stdout(self) -> str:
        """
        This returns the text that corresponds to the stdout results.
        For instance, `print("hi")` should yield a result of "hi\n" from this function.

        Note:
        - If we assume that everything is sliced, the user printing may not
        happen, but third party libs may still have outputs.
        - Also the user may manually annotate for the print line to be
        included and in general stdouts are useful
        """

        val = self._stdout.getvalue()
        return val

    def get_value_by_variable_name(self, name: str) -> Any:
        if name in self._variable_values:
            return self._variable_values[name]
        else:
            # throwing internal logic error because this is only called
            #   for testing right now
            raise InternalLogicError(f"Cannot find variable {name}")

    def execute_program_with_inputs(
        self, program: Graph, inputs: Dict[LineaID, Any]
    ) -> Any:
        """
        Execute the `program` with specific `inputs`.
        Note: the inputs do not have to be root nodes in `program`. For
          a non-root node input, we should cut its dependencies.
          For example `a = foo(), b = a + 1`, if `a` is passed
          in as an input with value `2`, we should skip `foo()`.

        TODO:
        :param program: program to be run.
        :param inputs: mapping for node id to values for a set of input nodes.
        :return: result of the program run with specified inputs.
        """
        ...

    def execute_program(self, program: Graph) -> float:
        """
        Returns how long the program took
        TODO:
        - we should probably also return the stdout and any error messages
          as well in the near future
        """
        self.setup(program.session_context)
        start = time.time()
        self.walk(program)
        end = time.time()
        self.teardown()
        return end - start

    def walk(self, program: Graph) -> None:
        """
        FIXME: side effect evaluation is currently not supported
        """
<<<<<<< HEAD
=======

        # code = program.source_code
>>>>>>> cdf81cb1
        for node in program.visit_order():
            # If we have already executed this node, dont do it again
            # This shows up during jupyter cell exection
            if getattr(node, "value", None) is not None:
                continue

            # scoped_locals = locals()

            # all of these have to be in the same scope in order to read
            # and write to scoped_locals properly using Python exec
            if node.node_type == NodeType.LookupNode:
                node = cast(LookupNode, node)
                node.value = lookup_value(node.name)
            elif node.node_type == NodeType.CallNode:
                node = cast(CallNode, node)
                fn = program.get_node(node.function_id).value  # type: ignore

                args, kwargs = program.get_arguments_from_call_node(node)

                sys.stdout = self._stdout
                val = fn(*args, **kwargs)
                sys.stdout = self._old_stdout

                node.value = val

            elif node.node_type == NodeType.ImportNode:
                node = cast(ImportNode, node)
                node.module = importlib.import_module(node.library.name)

<<<<<<< HEAD
            elif node.node_type in [NodeType.LoopNode, NodeType.ConditionNode]:
                node = cast(SideEffectsNode, node)
                # set up vars and imports
                self.setup_context_for_node(node, program, scoped_locals)
                source_location = node.source_location
                assert source_location
                exec(get_segment_from_source_location(source_location))
                self.update_node_side_effects(node, program, scoped_locals)

            elif node.node_type == NodeType.FunctionDefinitionNode:
                node = cast(FunctionDefinitionNode, node)
                source_location = node.source_location
                assert source_location
                self.setup_context_for_node(node, program, scoped_locals)
                exec(
                    get_segment_from_source_location(source_location),
                    scoped_locals,
                )
                node.value = scoped_locals[node.function_name]

=======
>>>>>>> cdf81cb1
            elif node.node_type == NodeType.LiteralNode:
                node = cast(LiteralNode, node)

            elif node.node_type == NodeType.VariableNode:
                node = cast(VariableNode, node)
<<<<<<< HEAD
                node.value = program.get_node_value(
                    program.ids[node.source_node_id]
                )

                self._variable_values[node.assigned_variable_name] = node.value
=======
                if node.assigned_variable_name is not None:
                    node.value = program.get_node_value_from_id(
                        node.source_node_id
                    )
                    self._variable_values[
                        node.assigned_variable_name
                    ] = node.value
>>>>>>> cdf81cb1

            # not all node cases are handled, including
            # - DataSourceNode
            # - ArgumentNode

    def validate(self, program: Graph) -> None:
        raise NotImplementedError("validate is not implemented!")


def lookup_value(name: str) -> object:
    """
    Lookup a value from a string identifier.
    """
    if hasattr(builtins, name):
        return getattr(builtins, name)
    if hasattr(lineabuiltins, name):
        return getattr(lineabuiltins, name)
    return globals()[name]<|MERGE_RESOLUTION|>--- conflicted
+++ resolved
@@ -21,10 +21,7 @@
     LineaID,
     VariableNode,
 )
-<<<<<<< HEAD
 from lineapy.graph_reader.graph_util import get_segment_from_source_location
-=======
->>>>>>> cdf81cb1
 
 
 class Executor:
@@ -114,11 +111,6 @@
         """
         FIXME: side effect evaluation is currently not supported
         """
-<<<<<<< HEAD
-=======
-
-        # code = program.source_code
->>>>>>> cdf81cb1
         for node in program.visit_order():
             # If we have already executed this node, dont do it again
             # This shows up during jupyter cell exection
@@ -148,49 +140,16 @@
                 node = cast(ImportNode, node)
                 node.module = importlib.import_module(node.library.name)
 
-<<<<<<< HEAD
-            elif node.node_type in [NodeType.LoopNode, NodeType.ConditionNode]:
-                node = cast(SideEffectsNode, node)
-                # set up vars and imports
-                self.setup_context_for_node(node, program, scoped_locals)
-                source_location = node.source_location
-                assert source_location
-                exec(get_segment_from_source_location(source_location))
-                self.update_node_side_effects(node, program, scoped_locals)
-
-            elif node.node_type == NodeType.FunctionDefinitionNode:
-                node = cast(FunctionDefinitionNode, node)
-                source_location = node.source_location
-                assert source_location
-                self.setup_context_for_node(node, program, scoped_locals)
-                exec(
-                    get_segment_from_source_location(source_location),
-                    scoped_locals,
-                )
-                node.value = scoped_locals[node.function_name]
-
-=======
->>>>>>> cdf81cb1
             elif node.node_type == NodeType.LiteralNode:
                 node = cast(LiteralNode, node)
 
             elif node.node_type == NodeType.VariableNode:
                 node = cast(VariableNode, node)
-<<<<<<< HEAD
                 node.value = program.get_node_value(
                     program.ids[node.source_node_id]
                 )
 
                 self._variable_values[node.assigned_variable_name] = node.value
-=======
-                if node.assigned_variable_name is not None:
-                    node.value = program.get_node_value_from_id(
-                        node.source_node_id
-                    )
-                    self._variable_values[
-                        node.assigned_variable_name
-                    ] = node.value
->>>>>>> cdf81cb1
 
             # not all node cases are handled, including
             # - DataSourceNode
