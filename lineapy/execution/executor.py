from __future__ import annotations

import builtins
import importlib.util
import io
import logging
from contextlib import redirect_stdout
from dataclasses import dataclass, field
from datetime import datetime
from os import chdir, getcwd
<<<<<<< HEAD
from types import FunctionType
from typing import Callable, Tuple, Union, cast
=======
from typing import Callable, Iterable, Tuple, Union, cast
>>>>>>> 155de266

import lineapy.lineabuiltins as lineabuiltins
from lineapy.data.graph import Graph
from lineapy.data.types import (
    CallNode,
    Execution,
    ImportNode,
    LineaID,
    LiteralNode,
    LookupNode,
    MutateNode,
    Node,
)
from lineapy.db.relational.db import RelationalLineaDB
from lineapy.instrumentation.inspect_function import (
    BoundSelfOfFunction,
    KeywordArg,
    MutatedPointer,
    Pointer,
    PositionalArg,
    Result,
    inspect_function,
)
from lineapy.utils import get_new_id

logger = logging.getLogger(__name__)


@dataclass
class Executor:
    """
    An executor that is responsible for executing a graph, either node by
    node as it is created, or in a batch, after the fact.
    """

    # The database to use for saving the execution
    db: RelationalLineaDB
    # The execution to record the values in
    execution: Execution = field(init=False)

    _id_to_value: dict[LineaID, object] = field(default_factory=dict)
    _stdout: io.StringIO = field(default_factory=io.StringIO)
    _execution_time: dict[LineaID, Tuple[datetime, datetime]] = field(
        default_factory=dict
    )
    # Mapping of bound method node ids to the ID of the instance they are bound to
    _node_to_bound_self: dict[LineaID, LineaID] = field(default_factory=dict)

    def __post_init__(self):
        self.execution = Execution(
            id=get_new_id(),
            timestamp=datetime.now(),
        )
        self.db.write_execution(self.execution)

    def get_stdout(self) -> str:
        """
        This returns the text that corresponds to the stdout results.
        For instance, `print("hi")` should yield a result of "hi\n" from this function.

        Note:
        - If we assume that everything is sliced, the user printing may not
        happen, but third party libs may still have outputs.
        - Also the user may manually annotate for the print line to be
        included and in general stdouts are useful
        """

        val = self._stdout.getvalue()
        return val

    def get_execution_time(
        self, node_id: LineaID
    ) -> Tuple[datetime, datetime]:
        """
        Returns the (startime, endtime), only applies for function call nodes.
        """
        return self._execution_time[node_id]

    def get_value(self, node: Node) -> object:
        return self._id_to_value[node.id]

    def execute_node(self, node: Node) -> SideEffects:
        """
        Does the following:
        - Executes a node
        - And records
          - value (currently: only for call nodes and all call nodes)
          - execution time

        - Returns the `SideEffects` of this node that's analyzed at runtime (hence in the executor).
        """
        logger.info("Executing node %s", node)
        if isinstance(node, LookupNode):
            value = lookup_value(node.name)
            self._id_to_value[node.id] = value

            return ()
        elif isinstance(node, CallNode):
            # execute the function
            # ----------
            fn = cast(Callable, self._id_to_value[node.function_id])

            # If we are getting an attribute, save the value in case
            # we later call it as a bound method and need to track its mutations
            if fn == getattr:
                self._node_to_bound_self[node.id] = node.positional_args[0]

            args = [
                self._id_to_value[arg_id] for arg_id in node.positional_args
            ]
            kwargs = {
                k: self._id_to_value[arg_id]
                for k, arg_id in node.keyword_args.items()
            }
            logger.info("Calling function %s %s %s", fn, args, kwargs)

            # If this was a use defined function, and we know that some global
            # variables need to be set before calling it, set those first
            # by modifying the globals that is specific to this function
            if isinstance(fn, FunctionType) and node.global_reads:
                _globals = fn.__globals__
                # Set all globals neccesary to call this node.
                for k, id_ in node.global_reads.items():
                    _globals[k] = self._id_to_value[id_]

            with redirect_stdout(self._stdout):
                start_time = datetime.now()
                res = fn(*args, **kwargs)
                end_time = datetime.now()

            self._execution_time[node.id] = (start_time, end_time)

            # dependency analysis
            # ----------
            self._id_to_value[node.id] = res
            side_effects = inspect_function(fn, args, kwargs, res)

            def get_node_id(
                pointer: Pointer,
                node: CallNode = cast(CallNode, node),
            ) -> LineaID:
                if isinstance(pointer, PositionalArg):
                    return node.positional_args[pointer.index]
                elif isinstance(pointer, KeywordArg):
                    return node.keyword_args[pointer.name]
                elif isinstance(pointer, Result):
                    return node.id
                elif isinstance(pointer, BoundSelfOfFunction):
                    return self._node_to_bound_self[node.function_id]

            for e in side_effects:
                if isinstance(e, MutatedPointer):
                    yield MutatedNode(get_node_id(e.pointer))
                else:
                    yield ViewOfNodes(*map(get_node_id, e.pointers))

        elif isinstance(node, ImportNode):
            with redirect_stdout(self._stdout):
                value = importlib.import_module(node.library.name)
            self._id_to_value[node.id] = value
            return []
        elif isinstance(node, LiteralNode):
            self._id_to_value[node.id] = node.value
            return []
        elif isinstance(node, MutateNode):
            # Copy the value from the source value node
            self._id_to_value[node.id] = self._id_to_value[node.source_id]

            # The mutate node is a view of its source
            yield ViewOfNodes(node.id, node.source_id)

    def execute_graph(self, graph: Graph) -> None:
        logger.info("Executing graph %s", graph)
        prev_working_dir = getcwd()
        chdir(graph.session_context.working_directory)
        for node in graph.visit_order():
            self.execute_node(node)
        chdir(prev_working_dir)
        # Add executed nodes to DB
        self.db.session.commit()


@dataclass(frozen=True)
class MutatedNode:
    """
    Represents that a node has been mutated.
    """

    id: LineaID


class ViewOfNodes:
    """
    Represents that a set of nodes are now "views" of each other, meaning that
    if any are mutated they all could be mutated.
    """

    # An ordered set
    ids: list[LineaID]

    def __init__(self, *ids: LineaID):
        self.ids = list(ids)


SideEffects = Iterable[Union[MutatedNode, ViewOfNodes]]


def lookup_value(name: str) -> object:
    """
    Lookup a value from a string identifier.
    """
    if hasattr(builtins, name):
        return getattr(builtins, name)
    if hasattr(lineabuiltins, name):
        return getattr(lineabuiltins, name)
    return globals()[name]<|MERGE_RESOLUTION|>--- conflicted
+++ resolved
@@ -8,12 +8,8 @@
 from dataclasses import dataclass, field
 from datetime import datetime
 from os import chdir, getcwd
-<<<<<<< HEAD
 from types import FunctionType
-from typing import Callable, Tuple, Union, cast
-=======
 from typing import Callable, Iterable, Tuple, Union, cast
->>>>>>> 155de266
 
 import lineapy.lineabuiltins as lineabuiltins
 from lineapy.data.graph import Graph
