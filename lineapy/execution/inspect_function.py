--- conflicted
+++ resolved
@@ -244,17 +244,12 @@
         new_side_effect.views = list(
             filter(lambda x: is_reference_mutable(x), new_side_effect.views)
         )
-<<<<<<< HEAD
-        if len(new_side_effect.views) > 1:
-            return new_side_effect
-        return None
-=======
+
         # If we don't have at least two items to view each other, skip this one
         if len(new_side_effect.views) < 2:
             return None
         return new_side_effect
 
->>>>>>> 14755576
     if isinstance(side_effect, MutatedValue):
         if is_reference_mutable(side_effect.mutated_value):
             return side_effect
