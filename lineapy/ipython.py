--- conflicted
+++ resolved
@@ -97,41 +97,8 @@
     if REWRITE_EXCEPTIONS:
         InteractiveShell._get_exc_info = custom_get_exc_info
 
-<<<<<<< HEAD
     ipython.input_transformers_post.append(input_transformer_post)
     STATE = StartedState(ipython, session_name=session_name, db_url=db_url)
-=======
-    input_transformers_post = ipython.input_transformers_post
-
-    linea_input_transformers = [
-        it
-        for it in input_transformers_post
-        if isinstance(it, LineaInputTransformer)
-    ]
-    # TODO: Support pause/resume tracing
-    assert not linea_input_transformers, "Already tracing"
-
-    db = RelationalLineaDB.from_environment(execution_mode)
-
-    # pass in globals from ipython so that `get_ipthon()` works
-    # and things like `!cat df.csv` work in the notebook
-    ipython_globals = ipython.user_global_ns
-    tracer = Tracer(db, SessionType.JUPYTER, session_name, ipython_globals)
-
-    # Create a display handler so that we can update the SVG visualization
-    # after each cell
-    # https://web.archive.org/web/20211025232037/https://mindtrove.info/jupyter-tidbit-display-handles/
-    display_handle = (
-        display(SVG(tracer.visualize_to_svg()), display_id=True)
-        if visualize
-        else None
-    )
-
-    active_input_transformer = LineaInputTransformer(
-        tracer, tracer.session_context.id, ipython, display_handle
-    )
-    input_transformers_post.append(active_input_transformer)
->>>>>>> cde4a11e
 
 
 def input_transformer_post(lines: list[str]) -> list[str]:
@@ -148,6 +115,13 @@
         # Configure logging so that we the linea db prints it has connected.
         configure_logging("INFO")
         db = RelationalLineaDB.from_environment(STATE.db_url)
+        # pass in globals from ipython so that `get_ipthon()` works
+        # and things like `!cat df.csv` work in the notebook
+        ipython_globals = STATE.ipython.user_global_ns
+        tracer = Tracer(
+            db, SessionType.JUPYTER, STATE.session_name, ipython_globals
+        )
+
         tracer = Tracer(db, SessionType.JUPYTER, STATE.session_name)
         STATE = CellsExecutedState(STATE.ipython, tracer)
 
