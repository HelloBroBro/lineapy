import ast
from typing import Optional, cast, Union

from lineapy.constants import LINEAPY_PUBLISH_FUNCTION_NAME, LINEAPY_TRACER_NAME
from lineapy.instrumentation.tracer import Tracer
from lineapy.transformer.transformer_util import (
    get_call_function_name,
    synthesize_linea_publish_call_ast,
    synthesize_tracer_call_ast,
)
from lineapy.utils import UserError, InvalidStateError
from lineapy.lineabuiltins import __build_list__
import operator


def turn_none_to_empty_str(a: Optional[str]):
    if not a:
        return ""
    return a


class NodeTransformer(ast.NodeTransformer):
    """
    Notes:
    - Need to be careful about the order by which these calls are invoked
      so that the transformation do not get called more than once.
    """

    def __init__(self, source: str):
        self.source = source

    def _get_code_from_node(self, node):
        code = """{}""".format(ast.get_source_segment(self.source, node))
        return code

    def visit_Import(self, node):
        """
        Similar to `visit_ImportFrom`, slightly different class syntax
        """
        result = []
        code = self._get_code_from_node(node)
        for lib in node.names:
            result.append(
                ast.Expr(
                    ast.Call(
                        func=ast.Attribute(
                            value=ast.Name(id=LINEAPY_TRACER_NAME, ctx=ast.Load()),
                            attr="trace_import",
                            ctx=ast.Load(),
                        ),
                        args=[],
                        keywords=[
                            ast.keyword(arg="name", value=ast.Constant(value=lib.name)),
                            ast.keyword(arg="code", value=ast.Constant(value=code)),
                            ast.keyword(
                                arg="alias",
                                value=ast.Constant(value=lib.asname),
                            ),
                        ],
                    )
                )
            )
        return result

    def visit_ImportFrom(self, node):
        """ """
        keys = []
        values = []
        for alias in node.names:
            keys.append(ast.Constant(value=alias.name))
            # needed turn_none_to_empty_str because of some issue with pydantic
            values.append(ast.Constant(value=turn_none_to_empty_str(alias.asname)))

        code = self._get_code_from_node(node)
        result = ast.Expr(
            ast.Call(
                func=ast.Attribute(
                    value=ast.Name(id=LINEAPY_TRACER_NAME, ctx=ast.Load()),
                    attr=Tracer.TRACE_IMPORT,
                    ctx=ast.Load(),
                ),
                args=[],
                keywords=[
                    ast.keyword(arg="name", value=ast.Constant(value=node.module)),
                    ast.keyword(arg="code", value=ast.Constant(value=code)),
                    ast.keyword(
                        arg="attributes",
                        value=ast.Dict(keys=keys, values=values),
                    ),
                ],
            )
        )
        return result

    def visit_Call(self, node) -> ast.Call:
        """
        TODO: support key word
        TODO: find function_module
        """
        name_ref = get_call_function_name(node)
        # a little hacky, assume no one else would have a function name
        #   called linea_publish

        if name_ref["function_name"] == LINEAPY_PUBLISH_FUNCTION_NAME:
            # assume that we have two string inputs, else yell at the user
            if len(node.args) == 0:
                raise UserError(
                    "Linea publish requires at least the variable that you wish"
                    " to publish"
                )
            if len(node.args) > 2:
                raise UserError(
                    "Linea publish can take at most the variable name and the"
                    " description"
                )
            # TODO: support keyword arguments as well
            if type(node.args[0]) is not ast.Name:
                raise UserError(
                    "Please pass a variable as the first argument to"
                    f" `{LINEAPY_PUBLISH_FUNCTION_NAME}`"
                )
            var_node = cast(ast.Name, node.args[0])
            if len(node.args) == 2:
                if type(node.args[1]) is not ast.Constant:
                    raise UserError(
                        "Please pass a string for the description as the"
                        " second argument to"
                        f" `{LINEAPY_PUBLISH_FUNCTION_NAME}`, you gave"
                        f" {type(node.args[1])}"
                    )
                description_node = cast(ast.Constant, node.args[1])
                return synthesize_linea_publish_call_ast(
                    var_node.id, description_node.value
                )
            else:
                return synthesize_linea_publish_call_ast(var_node.id)
        else:
            # this is the normal case
            code = self._get_code_from_node(node)
            argument_nodes = [self.visit(arg) for arg in node.args]
            return synthesize_tracer_call_ast(
                name_ref["function_name"], argument_nodes, code
            )

    def visit_Assign(self, node: ast.Assign) -> Union[ast.Expr, ast.Call]:
        """
        Note
        - some code segments subsume the others
        - need to pad with expr to make astor happy
        https://stackoverflow.com/questions/49646402/function-isnt-added-to-new-line-when-adding-node-to-ast-in-python
        """
        code = self._get_code_from_node(node)
        if isinstance(node.targets[0], ast.Subscript):
            # Assigning a specific value to an index
            subscript_target: ast.Subscript = node.targets[0]
            index = subscript_target.slice
            if not isinstance(index, ast.Constant) or isinstance(index, ast.Name):
                raise NotImplementedError(
                    "Assignment for Subscript supported only for Constant and Name indices."
                )
            argument_nodes = [
                self.visit(subscript_target.value),
                self.visit(index),
                self.visit(node.value),
            ]
            return synthesize_tracer_call_ast(
                operator.setitem.__name__, argument_nodes, code
            )
        if type(node.targets[0]) is not ast.Name:
            raise NotImplementedError("Other assignment types are not supported")
        variable_name = node.targets[0].id  # type: ignore
        call_ast = ast.Call(
            func=ast.Attribute(
                value=ast.Name(id=LINEAPY_TRACER_NAME, ctx=ast.Load()),
                attr=Tracer.TRACE_ASSIGN,
                ctx=ast.Load(),
            ),
            args=[],
            keywords=[
                ast.keyword(
                    arg="variable_name",
                    value=ast.Constant(value=variable_name),
                ),
                ast.keyword(
                    arg="value_node",
                    value=self.visit(node.value),
                ),
                ast.keyword(
                    arg="code",
                    value=ast.Constant(value=code),
                ),
            ],
        )
        result = ast.Expr(value=call_ast)
        return result

    def visit_List(self, node: ast.List) -> ast.Call:
        code = self._get_code_from_node(node)
        elem_nodes = [self.visit(elem) for elem in node.elts]
        return synthesize_tracer_call_ast(__build_list__.__name__, elem_nodes, code)

    def visit_BinOp(self, node: ast.BinOp) -> ast.Call:
        code = self._get_code_from_node(node)
        ast_to_op_map = {
            ast.Add: operator.add,
            ast.Sub: operator.sub,
            ast.Mult: operator.mul,
            ast.Div: operator.truediv,
            ast.FloorDiv: operator.floordiv,
            ast.Mod: operator.mod,
            ast.Pow: operator.pow,
            ast.LShift: operator.lshift,
            ast.RShift: operator.rshift,
            ast.BitOr: operator.or_,
            ast.BitXor: operator.xor,
            ast.BitAnd: operator.and_,
            ast.MatMult: operator.matmul,
        }
        op = ast_to_op_map[node.op.__class__]
        argument_nodes = [self.visit(node.left), self.visit(node.right)]
        return synthesize_tracer_call_ast(op.__name__, argument_nodes, code)

    def visit_Subscript(self, node: ast.Subscript) -> ast.Call:
        code = self._get_code_from_node(node)
        # Currently only support Constant, Name, Tuples of Constant and Name.
        # TODO: support slices, e.g., x[1:2]
        args = []
<<<<<<< HEAD
        if isinstance(node.slice.value, ast.Name) or isinstance(
            node.slice.value, ast.Constant
        ):
            args.append(self.visit(node.slice.value))
        elif isinstance(node.slice.value, ast.Slice):
            pass
        elif isinstance(node.slice.value, ast.Tuple):
            pass
=======
        index = node.slice
        if isinstance(index, ast.Name) or isinstance(index, ast.Constant):
            args.append(self.visit(index))
>>>>>>> 22b49877
        else:
            raise NotImplementedError("Subscript for multiple indices not supported.")
        if isinstance(node.ctx, ast.Load):
            args.insert(0, self.visit(node.value))
            return synthesize_tracer_call_ast(operator.getitem.__name__, args, code)
        elif isinstance(node.ctx, ast.Del):
            raise NotImplementedError("Subscript with ctx=ast.Del() not supported.")
        else:
            raise InvalidStateError(
                "Subscript with ctx=ast.Load() should have been handled by visit_Assign."
            )<|MERGE_RESOLUTION|>--- conflicted
+++ resolved
@@ -225,7 +225,6 @@
         # Currently only support Constant, Name, Tuples of Constant and Name.
         # TODO: support slices, e.g., x[1:2]
         args = []
-<<<<<<< HEAD
         if isinstance(node.slice.value, ast.Name) or isinstance(
             node.slice.value, ast.Constant
         ):
@@ -234,11 +233,6 @@
             pass
         elif isinstance(node.slice.value, ast.Tuple):
             pass
-=======
-        index = node.slice
-        if isinstance(index, ast.Name) or isinstance(index, ast.Constant):
-            args.append(self.visit(index))
->>>>>>> 22b49877
         else:
             raise NotImplementedError("Subscript for multiple indices not supported.")
         if isinstance(node.ctx, ast.Load):
