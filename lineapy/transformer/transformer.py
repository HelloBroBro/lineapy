--- conflicted
+++ resolved
@@ -2,11 +2,8 @@
 from typing import Any, List, Optional
 
 from astor import to_source
-<<<<<<< HEAD
-=======
 
 from lineapy.utils import info_log
->>>>>>> c3e22a59
 
 from lineapy.data.types import SessionType
 from lineapy.transformer.constants import (
