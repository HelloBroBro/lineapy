--- conflicted
+++ resolved
@@ -56,7 +56,6 @@
     """
 
     syntax_dictionary = extract_concrete_syntax_from_node(node)
-<<<<<<< HEAD
     call: ast.Call = ast.Call(
         func=ast.Attribute(
             value=ast.Name(id=LINEAPY_TRACER_NAME, ctx=ast.Load()),
@@ -68,14 +67,6 @@
             ast.keyword(
                 arg="function_name",
                 value=ast.Constant(value=function_name),
-=======
-    return ast.Expr(
-        value=ast.Call(
-            func=ast.Attribute(
-                value=ast.Name(id=LINEAPY_TRACER_NAME, ctx=ast.Load()),
-                attr=Tracer.call.__name__,
-                ctx=ast.Load(),
->>>>>>> 7ca545d2
             ),
             args=[],
             keywords=[
@@ -93,7 +84,8 @@
                 ),
             ],
         )
-    )
+    return ast.Expr(value=call)
+
 
 
 def synthesize_tracer_headless_literal_ast(node: ast.Constant):
@@ -105,11 +97,6 @@
                 attr=Tracer.headless_literal.__name__,
                 ctx=ast.Load(),
             ),
-<<<<<<< HEAD
-            ast.keyword(
-                arg="arguments",
-                value=ast.List(elts=argument_nodes, ctx=ast.Load()),
-=======
             args=[node, syntax_dictionary],
             keywords=[],
         )
@@ -127,7 +114,6 @@
                 value=ast.Name(id=LINEAPY_TRACER_NAME, ctx=ast.Load()),
                 attr=Tracer.headless_variable.__name__,
                 ctx=ast.Load(),
->>>>>>> 7ca545d2
             ),
             args=[ast.Constant(value=node.id), syntax_dictionary],
             keywords=[],
