--- conflicted
+++ resolved
@@ -64,17 +64,8 @@
     """
 
     syntax_dictionary = extract_concrete_syntax_from_node(node)
-<<<<<<< HEAD
-    call: ast.Call = ast.Call(
-        func=ast.Attribute(
-            value=ast.Name(id=LINEAPY_TRACER_NAME, ctx=ast.Load()),
-            attr=Tracer.call.__name__,
-            ctx=ast.Load(),
-        ),
-=======
     call = ast.Call(
         func=get_tracer_ast_call_func(Tracer.call.__name__),
->>>>>>> ac88a1a2
         args=[],
         keywords=[
             ast.keyword(
