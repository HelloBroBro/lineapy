--- conflicted
+++ resolved
@@ -48,11 +48,8 @@
     function_name: str,
     argument_nodes: List[Any],
     node: Any,  # NOTE: not sure if the ast Nodes have a union type
-<<<<<<< HEAD
     function_module: Optional[Any] = None,
-=======
     new_line=True,
->>>>>>> a1b5925f
 ):
     """
     Node is passed to synthesize the `syntax_dictionary`
@@ -60,11 +57,7 @@
     """
 
     syntax_dictionary = extract_concrete_syntax_from_node(node)
-<<<<<<< HEAD
     call: ast.Call = ast.Call(
-=======
-    call = ast.Call(
->>>>>>> a1b5925f
         func=ast.Attribute(
             value=ast.Name(id=LINEAPY_TRACER_NAME, ctx=ast.Load()),
             attr=Tracer.call.__name__,
@@ -76,26 +69,6 @@
                 arg="function_name",
                 value=ast.Constant(value=function_name),
             ),
-<<<<<<< HEAD
-            args=[],
-            keywords=[
-                ast.keyword(
-                    arg="function_name",
-                    value=ast.Constant(value=function_name),
-                ),
-                ast.keyword(
-                    arg="syntax_dictionary",
-                    value=syntax_dictionary,
-                ),
-                ast.keyword(
-                    arg="arguments",
-                    value=ast.List(elts=argument_nodes),
-                ),
-            ],
-        )
-    return ast.Expr(value=call)
-
-=======
             ast.keyword(
                 arg="syntax_dictionary",
                 value=syntax_dictionary,
@@ -110,7 +83,6 @@
         return ast.Expr(value=call)
     else:
         return call
->>>>>>> a1b5925f
 
 
 def synthesize_tracer_headless_literal_ast(node: ast.Constant):
