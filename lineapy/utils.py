import builtins
import operator
import sys
from typing import Any, Callable, Iterable, Optional, TypeVar, cast
from uuid import uuid4

import black

from lineapy.data.types import LineaID, LiteralType, ValueType
from lineapy.lineabuiltins import LINEA_BUILTINS

"""
Data gen utils
"""


def get_new_id() -> LineaID:
    # https://docs.python.org/3/library/uuid.html#module-uuid seems to use str
    #   instead of hex, so that's why
    return LineaID(str(uuid4()))


"""
Type checking utils
"""


def get_literal_value_from_string(
    val: str, literal_type: LiteralType
) -> object:
    if literal_type == LiteralType.Integer:
        return int(val)
    if literal_type == LiteralType.Float:
        return float(val)
    if literal_type == LiteralType.Boolean:
        return val == "True"
    if literal_type == LiteralType.NoneType:
        return None
    if literal_type == LiteralType.String:
        return val
    raise NotImplementedError(f"Unsupported literal type: {literal_type}")


def get_value_type(val: Any) -> Optional[ValueType]:
    """
    Got a little hacky so as to avoid dependency on external libraries.
    Current method is to check if the dependent library is already imported,
      if they are, then we can reference them.

    Note:
    - Watch out for error here if the Executor tests fail.
    TODO
    - We currently just silently ignore cases we cant handle
    """
    if isinstance(val, (list, str, int)):
        return ValueType.array
    if "pandas" in sys.modules:
        import pandas  # this import should be a no-op

        if isinstance(val, pandas.core.frame.DataFrame):
            return ValueType.dataset  # FIXME
        if isinstance(val, pandas.core.series.Series):
            return ValueType.dataset  # FIXME

    if "PIL" in sys.modules:
        import PIL

        if isinstance(val, PIL.PngImagePlugin.PngImageFile):
            return ValueType.chart
        if isinstance(val, PIL.Image.Image):
            return ValueType.chart

    return None


def prettify(code: str) -> str:

    return black.format_str(
        code,
        mode=black.Mode(),
    )


CALLABLE = TypeVar("CALLABLE", bound=Callable)


def listify(fn: CALLABLE) -> CALLABLE:
    """
    TODO: Once we switch to Python 3.10, we can type this properly
    https://www.python.org/dev/peps/pep-0612/
    """

    def wrapper(*args, **kwargs):
        return list(fn(*args, **kwargs))

    return cast(CALLABLE, wrapper)


# These are some helper functions we need since we are using lists as ordered
# sets.

T = TypeVar("T")


def remove_duplicates(xs: Iterable[T]) -> Iterable[T]:
    """
    Remove all duplicate items, maintaining order.
    """
    seen_: set[int] = set()
    for x in xs:
        h = hash(x)
        if h in seen_:
            continue
        seen_.add(h)
        yield x


def remove_value(xs: Iterable[T], x: T) -> Iterable[T]:
    """
    Remove all items equal to x.
    """
    for y in xs:
        if x != y:
            yield y


<<<<<<< HEAD
class UserException(Exception):
    pass
=======
def lookup_value(name: str) -> object:
    """
    Lookup a value from a string identifier.
    """
    if hasattr(builtins, name):
        return getattr(builtins, name)
    if hasattr(operator, name):
        return getattr(operator, name)
    if name in LINEA_BUILTINS:
        return LINEA_BUILTINS[name]
    return globals()[name]
>>>>>>> 29b75552
<|MERGE_RESOLUTION|>--- conflicted
+++ resolved
@@ -124,10 +124,10 @@
             yield y
 
 
-<<<<<<< HEAD
 class UserException(Exception):
     pass
-=======
+
+
 def lookup_value(name: str) -> object:
     """
     Lookup a value from a string identifier.
@@ -138,5 +138,4 @@
         return getattr(operator, name)
     if name in LINEA_BUILTINS:
         return LINEA_BUILTINS[name]
-    return globals()[name]
->>>>>>> 29b75552
+    return globals()[name]