--- conflicted
+++ resolved
@@ -19,13 +19,8 @@
     --ignore-glob "tests/simple.py"
     --ignore-glob "tests/housing.py"
     --ignore-glob "tests/p_value_housing.py"
-<<<<<<< HEAD
-    --ignore-glob "tests/sliced_housing.py"
-    --ignore-glob "tests/y_housing.py"
-=======
     --ignore-glob "tests/y_housing.py"
     --ignore-glob "tests/sliced_housing.py"
->>>>>>> 04d0c6bf
     --ignore-glob "tests/outputs/*"
     --ignore-glob "tests/integration/slices/*"
     --ignore-glob "tests/integration/sources/*"
