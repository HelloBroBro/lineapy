import io
import os
import re

from setuptools import setup, find_packages

LONG_DESCRIPTION = """"""
DESCRIPTION = ""
NAME = "lineapy"
AUTHOR = "linealabs"
AUTHOR_EMAIL = "dev@linea.ai"
URL = "linea.ai"


def read(path, encoding="utf-8"):
    path = os.path.join(os.path.dirname(__file__), path)
    with io.open(path, encoding=encoding) as fp:
        return fp.read()


def version(path):
    """Obtain the packge version from a python file e.g. pkg/__init__.py
    See <https://packaging.python.org/en/latest/single_source_version.html>.
    """
    version_file = read(path)
    version_match = re.search(
        r"""^__version__ = ['"]([^'"]*)['"]""", version_file, re.M
    )
    if version_match:
        return version_match.group(1)
    raise RuntimeError("Unable to find version string.")


DOWNLOAD_URL = "linea.ai"
LICENSE = "TODO"
VERSION = version("lineapy/__init__.py")

setup(
    name=NAME,
    version=VERSION,
    description=DESCRIPTION,
    long_description=LONG_DESCRIPTION,
    author=AUTHOR,
    author_email=AUTHOR_EMAIL,
    url=URL,
    download_url=DOWNLOAD_URL,
    license=LICENSE,
    classifiers=[
        "Development Status :: 2 - Pre-Alpha",
    ],
    packages=find_packages(),
    # https://python-packaging.readthedocs.io/en/latest/command-line-scripts.html#the-console-scripts-entry-point
    entry_points={
        "console_scripts": ["lineapy=lineapy.cli.cli:linea_cli"],
    },
    install_requires=[
        "Pillow",
        "astor",
        "click",
        "pydantic",
        "SQLAlchemy",
        "networkx",
        "black",
        "rich",
        "astpretty",
        "attrs",
    ],
    extras_require={
        "dev": [
            "altair",
            "pandas",
            "sklearn",
            "syrupy==1.4.5",
            "mypy",
            "pytest",
            "matplotlib",
            # Coveralls doesn't work with 6.0
            # https://github.com/TheKevJames/coveralls-python/issues/326
            "coverage[toml]<6.0",
            "pytest-cov",
<<<<<<< HEAD
            "jupyterlab",
            "ipython",
            "nbval",
            "SQLAlchemy[mypy]",
=======
            "coveralls",
>>>>>>> f76139f3
        ],
        "server": [
            "flask",
            "flask-cors",
        ],
    },
    include_package_data=True,
)<|MERGE_RESOLUTION|>--- conflicted
+++ resolved
@@ -78,14 +78,11 @@
             # https://github.com/TheKevJames/coveralls-python/issues/326
             "coverage[toml]<6.0",
             "pytest-cov",
-<<<<<<< HEAD
             "jupyterlab",
             "ipython",
             "nbval",
             "SQLAlchemy[mypy]",
-=======
             "coveralls",
->>>>>>> f76139f3
         ],
         "server": [
             "flask",
