--- conflicted
+++ resolved
@@ -51,8 +51,7 @@
         df = e.get_value_by_variable_name("df")
         assert df is not None
 
-<<<<<<< HEAD
-    def graph_with_function_definition(self):
+    def test_graph_with_function_definition(self):
         """ """
         e = Executor()
         e.walk(graph_with_function_definition)
@@ -60,24 +59,17 @@
         assert a == 120
         pass
 
-    def program_with_mutations(self):
-=======
     def test_program_with_mutations(self):
->>>>>>> 92e38e2f
         """
         WAIT: need types to be more stable for representing mutation
         """
         pass
 
-<<<<<<< HEAD
-    def program_with_loops(self):
+    def test_program_with_loops(self):
         e = Executor()
         e.walk(graph_with_loops)
         y = e.get_value_by_varable_name("y")
         assert y == 72
-=======
-    def test_program_with_loops(self):
->>>>>>> 92e38e2f
         pass
 
     def test_program_with_conditionals(self):
@@ -90,4 +82,8 @@
     tester.test_nested_call_graph()
     tester.test_graph_with_print()
     tester.test_basic_import()
-    tester.test_pip_install_import()+    tester.test_pip_install_import()
+    tester.test_graph_with_function_definition()
+    tester.test_program_with_mutations()
+    tester.test_program_with_loop()
+    tester.test_program_with_conditionals()