--- conflicted
+++ resolved
@@ -46,9 +46,4 @@
     value=2,
 )
 
-<<<<<<< HEAD
-e_1 = DirectedEdge(source_node_id=a_assign.id, sink_node_id=b_assign.id)
-
-=======
->>>>>>> 0404afc4
 graph_with_alias_by_value = Graph(nodes=[a_assign, b_assign, a_mutate])