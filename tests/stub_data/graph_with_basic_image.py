from lineapy.data.graph import Graph
from lineapy.data.types import (
    ArgumentNode,
    CallNode,
    DataSourceNode,
    Library,
    ImportNode,
    StorageType,
)
from tests.util import get_new_id, get_new_session

from uuid import UUID

"""
```python
import pandas as pd
import matplotlib.pyplot as plt
from PIL.Image import open

df = pd.read_csv('simple_data.csv')
plt.imsave('simple_data.png', df)
img = open('simple_data.png')
img = img.resize([200, 200])

```
"""

code = """import pandas as pd
import matplotlib.pyplot as plt
from PIL.Image import open
df = pd.read_csv('simple_data.csv')
plt.imsave('simple_data.png', df)
img = open('simple_data.png')
img = img.resize([200, 200])
"""

pandas_lib = Library(
    id=get_new_id(),
    name="pandas",
    version="1.2.4",
    path="/Users/yifanwu/miniforge3/lib/python3.9/site-packages/pandas",
)

plt_lib = Library(id=get_new_id(), name="matplotlib.pyplot", version="", path="")

img_lib = Library(id=get_new_id(), name="PIL.Image", version="", path="")

session = get_new_session(code, libraries=[pandas_lib, plt_lib, img_lib])

<<<<<<< HEAD
# Note that this python path is EXPLICITLY tracking Yifan's own version
#   We should be able to handle these edge cases, and if not, we need to
#     specify what the requirement implications are for the node gen API
=======
>>>>>>> c5b92612
import_pandas = ImportNode(
    id=get_new_id(),
    session_id=session.id,
    library=pandas_lib,
    alias="pd",
    lineno=1,
    col_offset=0,
    end_lineno=1,
    end_col_offset=19,
)

import_pyplot = ImportNode(
    id=get_new_id(),
    session_id=session.id,
    library=plt_lib,
    alias="plt",
    lineno=2,
    col_offset=0,
    end_lineno=2,
    end_col_offset=31,
)

import_pil = ImportNode(
    id=get_new_id(),
    session_id=session.id,
    library=img_lib,
    attributes={"open": "open"},
    lineno=3,
    col_offset=0,
    end_lineno=3,
    end_col_offset=26,
)


simple_data_node = DataSourceNode(
    id=get_new_id(),
    session_id=session.id,
    storage_type=StorageType.LOCAL_FILE_SYSTEM,
    access_path="tests/stub_data/simple_data.csv",
    line=3,
)

literal_node = ArgumentNode(
    id=get_new_id(),
    session_id=session.id,
    positional_order=0,
    value_node_id=simple_data_node.id,
    lineno=4,
    col_offset=17,
    end_lineno=4,
    end_col_offset=34,
)

read_csv_call = CallNode(
    id=UUID("73e1d1eb-fb9c-4fd4-b2c5-760829917361"),
    session_id=session.id,
    function_name="read_csv",
    function_module=import_pandas.id,
    assigned_variable_name="df",
    arguments=[literal_node.id],
    lineno=4,
    col_offset=0,
    end_lineno=4,
    end_col_offset=35,
)

img_data_node = DataSourceNode(
    id=get_new_id(),
    session_id=session.id,
    storage_type=StorageType.LOCAL_FILE_SYSTEM,
    access_path="simple_data.png",
    line=4,
)

savefig_arg = ArgumentNode(
    id=get_new_id(),
    session_id=session.id,
    positional_order=1,
    value_node_id=img_data_node.id,
    lineno=5,
    col_offset=11,
    end_lineno=5,
    end_col_offset=28,
)

df_arg = ArgumentNode(
    id=get_new_id(),
    session_id=session.id,
    positional_order=2,
    value_node_id=read_csv_call.id,
    lineno=5,
    col_offset=30,
    end_lineno=5,
    end_col_offset=32,
)

savefig_call = CallNode(
    id=get_new_id(),
    session_id=session.id,
    function_name="imsave",
    function_module=import_pyplot.id,
    arguments=[savefig_arg.id, df_arg.id],
    lineno=5,
    col_offset=0,
    end_lineno=5,
    end_col_offset=33,
)

savefig_arg2 = ArgumentNode(
    id=get_new_id(),
    session_id=session.id,
    positional_order=1,
    value_node_id=img_data_node.id,
    lineno=6,
    col_offset=11,
    end_lineno=6,
    end_col_offset=28,
)

read_call = CallNode(
    id=get_new_id(),
    session_id=session.id,
    function_name="open",
    function_module=import_pil.id,
    assigned_variable_name="img",
    arguments=[savefig_arg2.id],
    lineno=6,
    col_offset=0,
    end_lineno=6,
    end_col_offset=29,
)

list_arg1 = ArgumentNode(
    id=get_new_id(),
    session_id=session.id,
    positional_order=1,
    value_literal=200,
    lineno=7,
    col_offset=18,
    end_lineno=7,
    end_col_offset=21,
)

list_arg2 = ArgumentNode(
    id=get_new_id(),
    session_id=session.id,
    positional_order=2,
    value_literal=200,
    lineno=7,
    col_offset=23,
    end_lineno=7,
    end_col_offset=26,
)

resize_list = CallNode(
    id=get_new_id(),
    session_id=session.id,
    function_name="__build_list__",
    arguments=[list_arg1.id, list_arg2.id],
    lineno=7,
    col_offset=17,
    end_lineno=7,
    end_col_offset=27,
)

resize_arg = ArgumentNode(
    id=get_new_id(),
    session_id=session.id,
    positional_order=1,
    value_node_id=resize_list.id,
    lineno=7,
    col_offset=17,
    end_lineno=7,
    end_col_offset=27,
)

resize_call = CallNode(
    id=UUID("87620b97-c86b-4931-ab89-9f36898caa57"),
    session_id=session.id,
    function_name="resize",
    function_module=read_call.id,
    assigned_variable_name="img",
    arguments=[resize_arg.id],
    lineno=7,
    col_offset=0,
    end_lineno=7,
    end_col_offset=28,
)


graph_with_basic_image = Graph(
    [
        import_pandas,
        import_pyplot,
        import_pil,
        simple_data_node,
        literal_node,
        read_csv_call,
        savefig_arg,
        df_arg,
        savefig_call,
        savefig_arg2,
        img_data_node,
        read_call,
        list_arg1,
        list_arg2,
        resize_list,
        resize_arg,
        resize_call,
    ],
)<|MERGE_RESOLUTION|>--- conflicted
+++ resolved
@@ -47,12 +47,6 @@
 
 session = get_new_session(code, libraries=[pandas_lib, plt_lib, img_lib])
 
-<<<<<<< HEAD
-# Note that this python path is EXPLICITLY tracking Yifan's own version
-#   We should be able to handle these edge cases, and if not, we need to
-#     specify what the requirement implications are for the node gen API
-=======
->>>>>>> c5b92612
 import_pandas = ImportNode(
     id=get_new_id(),
     session_id=session.id,
