from lineapy.data.graph import Graph, DirectedEdge
from lineapy.data.types import (
    ArgumentNode,
    CallNode,
<<<<<<< HEAD
    DirectedEdge,
    SessionContext,
    SessionType,
=======
>>>>>>> 38169f80
    ConditionNode,
    StateChangeNode,
)

<<<<<<< HEAD
from lineapy.utils import get_new_id
=======
from tests.util import get_new_id, get_new_session
>>>>>>> 38169f80

"""
Original code:

```python
bs = [1,2]
if len(bs) > 4:
    print("True")
else:
    bs.append(3)
    print("False)    
```
"""

session = get_new_session()

arg_1 = ArgumentNode(
    id=get_new_id(),
    session_id=session.id,
    positional_order=0,
    value_literal=1,
)

arg_2 = ArgumentNode(
    id=get_new_id(),
    session_id=session.id,
    positional_order=1,
    value_literal=2,
)

bs_line_id = get_new_id()

bs_line = CallNode(
    id=bs_line_id,
    session_id=session.id,
    code="bs = [1,2]",
    function_name="__build_list__",
    assigned_variable_name="bs",
    arguments=[arg_1.id, arg_2.id],
)

# line 1

condition_line_id = get_new_id()
state_change_id = get_new_id()

state_change = StateChangeNode(
    id=state_change_id,
    session_id=session.id,
    variable_name="bs",
    associated_node_id=condition_line_id,
    initial_value_node_id=bs_line_id,
)

condition_line = ConditionNode(
    id=condition_line_id,
    session_id=session.id,
    code="""if len(bs) > 4:\n\tprint("True")\nelse:\n\tbs.append(3)\n\tprint("False")""",
    dependent_variables_in_predicate=[bs_line_id],
    state_change_nodes=[state_change_id],
)

graph_with_conditionals = Graph(
    nodes=[condition_line, state_change, arg_1, arg_2, bs_line]
)<|MERGE_RESOLUTION|>--- conflicted
+++ resolved
@@ -1,22 +1,12 @@
-from lineapy.data.graph import Graph, DirectedEdge
+from lineapy.data.graph import Graph
 from lineapy.data.types import (
     ArgumentNode,
     CallNode,
-<<<<<<< HEAD
-    DirectedEdge,
-    SessionContext,
-    SessionType,
-=======
->>>>>>> 38169f80
     ConditionNode,
     StateChangeNode,
 )
 
-<<<<<<< HEAD
-from lineapy.utils import get_new_id
-=======
 from tests.util import get_new_id, get_new_session
->>>>>>> 38169f80
 
 """
 Original code:
