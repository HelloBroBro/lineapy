from tests.util import get_new_id
from tests.stub_data.simple_graph import session
from lineapy.data.graph import Graph
from lineapy.data.types import (
    LiteralAssignNode,
    CallNode,
    LoopEnterNode,
    StateChangeNode,
    ArgumentNode,
    ImportNode,
    Library,
    DirectedEdge,
)

"""
Original code:

```python
a = []
b = 0
for x in range(9):
    a.append(x)
    b+=x
x = sum(a)
y = x + b
```

Graph method notes:
- Re-execution
  - Given that the nodes are NOT unrolled, the re-execution will simply do `exec` on the code provided at the loop enter.
  - The loops will have side-effects, these variables deemed to be affected by the side effect will have a new ID from "StateChangeNode". The re-exec need to look up the value of the variable_name in StateChangeNode and give it a value at run time, for later nodes to reference.

"""


a_id = get_new_id()

line_1 = CallNode(
    id=a_id,
    session_id=session.uuid,
    code="a = []",
    function_name="list",
    assigned_variable_name="a",
    arguments=[],
)

b_id = get_new_id()

line_2 = LiteralAssignNode(
    id=b_id, session_id=session.uuid, code="b = 0", assigned_variable_name="b", value=0
)

le_id = get_new_id()

a_state_change_id = get_new_id()
a_argument_id = get_new_id()

a_state_change = StateChangeNode(
    id=a_state_change_id,
    session_id=session.uuid,
    variable_name="a",
    associated_node_id=le_id,
<<<<<<< HEAD
=======
    initial_value_node_id=a_id,
>>>>>>> a91a8d38
)
a_argument_node = ArgumentNode(
    id=a_argument_id,
    session_id=session.uuid,
    positional_order=0,
    value_node_id=a_state_change_id,
)

b_state_change_id = get_new_id()
b_argument_id = get_new_id()

b_state_change = StateChangeNode(
    id=b_state_change_id,
    session_id=session.uuid,
    variable_name="b",
    associated_node_id=le_id,
<<<<<<< HEAD
=======
    initial_value_node_id=b_id,
>>>>>>> a91a8d38
)
b_argument_node = ArgumentNode(
    id=b_argument_id,
    session_id=session.uuid,
    positional_order=1,
    value_node_id=b_state_change_id,
)

le = LoopEnterNode(
    id=le_id,
    session_id=session.uuid,
    # @Dhruv, please watch out for indentation oddities when you run into errors
    code="for x in range(9):\n\ta.append(x)\n\tb+=x",
    state_change_nodes=[a_state_change_id, b_state_change_id],
)

e_a_to_loop = DirectedEdge(source_node_id=a_id, sink_node_id=le_id)
e_b_to_loop = DirectedEdge(source_node_id=b_id, sink_node_id=le_id)

x_id = get_new_id()

line_6 = CallNode(
    id=x_id,
    session_id=session.uuid,
    code="x = sum(a)",
    function_name="sum",
    assigned_variable_name="x",
    arguments=[a_argument_node],
)

e_loop_to_x = DirectedEdge(source_node_id=le_id, sink_node_id=x_id)

operator_module_id = get_new_id()

operator_module = ImportNode(
    id=operator_module_id,
    session_id=session.uuid,
    code="import operator",
    library=Library(name="operator", version="1", path=""),
)

x_argument_id = get_new_id()
x_argument_node = ArgumentNode(
    id=x_argument_id, session_id=session.uuid, positional_order=0, value_node_id=x_id
)

y_id = get_new_id()
line_7 = CallNode(
    id=y_id,
    session_id=session.uuid,
    code="y = x + b",
    function_name="add",
    function_module=operator_module_id,  # built in
    assigned_variable_name="y",
    arguments=[x_argument_node, b_argument_node],
)

<<<<<<< HEAD
=======
e_loop_to_y = DirectedEdge(source_node_id=le_id, sink_node_id=y_id)
e_x_to_y = DirectedEdge(source_node_id=x_id, sink_node_id=y_id)
e_import_to_y = DirectedEdge(source_node_id=operator_module_id, sink_node_id=y_id)
>>>>>>> a91a8d38

graph_with_loops = Graph(
    [
        line_1,
        line_2,
        le,
        a_state_change,
        b_state_change,
        line_6,
        operator_module,
        line_7,
    ],
    [
        e_a_to_loop,
        e_b_to_loop,
        e_import_to_y,
        e_loop_to_x,
        e_loop_to_y,
        e_x_to_y,
    ],
)<|MERGE_RESOLUTION|>--- conflicted
+++ resolved
@@ -60,10 +60,7 @@
     session_id=session.uuid,
     variable_name="a",
     associated_node_id=le_id,
-<<<<<<< HEAD
-=======
     initial_value_node_id=a_id,
->>>>>>> a91a8d38
 )
 a_argument_node = ArgumentNode(
     id=a_argument_id,
@@ -80,10 +77,7 @@
     session_id=session.uuid,
     variable_name="b",
     associated_node_id=le_id,
-<<<<<<< HEAD
-=======
     initial_value_node_id=b_id,
->>>>>>> a91a8d38
 )
 b_argument_node = ArgumentNode(
     id=b_argument_id,
@@ -141,12 +135,9 @@
     arguments=[x_argument_node, b_argument_node],
 )
 
-<<<<<<< HEAD
-=======
 e_loop_to_y = DirectedEdge(source_node_id=le_id, sink_node_id=y_id)
 e_x_to_y = DirectedEdge(source_node_id=x_id, sink_node_id=y_id)
 e_import_to_y = DirectedEdge(source_node_id=operator_module_id, sink_node_id=y_id)
->>>>>>> a91a8d38
 
 graph_with_loops = Graph(
     [
