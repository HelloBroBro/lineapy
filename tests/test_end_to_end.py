import datetime

import pytest

from lineapy.api import save
from tests.util import CSV_CODE, IMAGE_CODE

publish_name = "testing artifact publish"
PUBLISH_CODE = f"""import lineapy
a = abs(11)
lineapy.{save.__name__}(a, '{publish_name}')
"""

alt_publish_name = "another_import_method"
PUBLISH_ALT_FORMAT_CODE = f"""from lineapy import {save.__name__}
a = 1
{save.__name__}(a, '{alt_publish_name}')
"""

STRING_FORMAT = """a = '{{ {0} }}'.format('foo')"""


PANDAS_RANDOM_CODE = """from pandas import DataFrame
v = 4
df = DataFrame([[1,2], [3,v]])
df[0].astype(str)
assert df.size == 4
new_df = df.iloc[:, 1]
assert new_df.size == 2
"""

DICTIONARY_SUPPORT = """import pandas as pd
df = pd.DataFrame({"id": [1,2]})
df["id"].sum()
"""


PRINT_CODE = """a = abs(11)
b = min(a, 10)
print(b)
"""

# also tests for float
VARIABLE_ALIAS_CODE = """a = 1.2
b = a
"""

ALIAS_BY_REFERENCE = """a = [1,2,3]
b = a
a.append(4)
c = 2
r1 = c in a
r2 = c not in a
s = sum(b)
"""

ALIAS_BY_VALUE = """a = 0
b = a
a = 2
"""

MESSY_NODES = f"""import lineapy
a = 1
b = a + 2
c = 2
d = 4
e = d + a
f = a * b * c
10
e
g = e

lineapy.{save.__name__}(f, 'f')
"""


FUNCTION_DEFINITION_CODE = """def foo(a, b):
    return a - b
c = foo(b=1, a=2)
d = foo(5,1)
"""

CONDITIONALS_CODE = """bs = [1,2]
if len(bs) > 4:
    pass
else:
    bs.append(3)
"""

LOOP_CODE = f"""import lineapy
a = []
b = 0
for x in range(9):
    a.append(x)
    b+=x
x = sum(a)
y = x + b
lineapy.{save.__name__}(y, 'y')
"""

SIMPLE_SLICE = f"""import lineapy
a = 2
b = 2
c = min(b,5)
b
lineapy.{save.__name__}(c, 'c')
"""

SUBSCRIPT = """
ls = [1,2,3,4]
ls[0] = 1
a = 4
ls[1] = a
ls[2:3] = [30]
ls[3:a] = [40]
"""

NESTED_CALL = "a = min(abs(11), 10)"

BINOPS = """a = 11
b = 2

r1 = a + b
r2 = a - b
r3 =a * b
r4 =a / b
r5 =a // b
r6 =a % b
r7 =a ** b
r8 =a << b
r9 =a >> b
r10 =a | b
r11 =a ^ b
r12 =a & b
"""

LOGICAL_BINOPS = """a = 1
b = 2
r1 = a == b
r2 = a != b
r3 = a < b
r4 = a <= b
r5 = a > b
r6 = a >= b
"""


class TestEndToEnd:
    """
    This Cli test serves as one end to end test and covers the
      following components:
    - LineaCli
    - transformer
    - tracer
    - LineaDB
    """

<<<<<<< HEAD
    @pytest.mark.xfail(
        reason="check for `save` is brittle, relies on Attribute"
    )
=======
    def setup(self):
        """
        Reference https://github.com/pallets/flask/blob/
        afc13b9390ae2e40f4731e815b49edc9ef52ed4b/tests/test_cli.py

        TODO
        - More testing of error cases and error messages
        """
        self.runner = CliRunner()
        # FIXME: test harness cli, extract out magic string
        # FIXME: add methods instead of accessing session
        config = get_default_config_by_environment(ExecutionMode.DEV)
        # also reset the file
        reset_test_db(config.database_uri)
        self.db = RelationalLineaDB(config)

>>>>>>> cde4a11e
    def test_publish_format(self, execute):
        res = execute(PUBLISH_ALT_FORMAT_CODE)
        artifact = res.db.get_artifact_by_name(alt_publish_name)
        assert artifact.name == alt_publish_name

    def test_function_definition_without_side_effect(self, execute):
        res = execute(FUNCTION_DEFINITION_CODE)
        assert res.values["c"] == 1
        assert res.values["d"] == 4

    def test_loop_code(self, execute):
        res = execute(LOOP_CODE)

        assert len(res.values["a"]) == 9
        assert res.values["x"] == 36
        assert res.values["b"] == 36
        assert res.values["y"] == 72

    def test_loop_code_slice(self, execute, python_snapshot):
        res = execute(
            LOOP_CODE,
            snapshot=False,
        )

        assert res.slice("y") == python_snapshot

    def test_loop_code_export_slice(self, execute, python_snapshot):
        res = execute(LOOP_CODE)

        assert res.sliced_func("y", "loop") == python_snapshot

    def test_conditionals(self, execute):
        res = execute(CONDITIONALS_CODE)
        assert res.values["bs"] == [1, 2, 3]

    @pytest.mark.slow
    def test_pandas(self, execute):
        res = execute(PANDAS_RANDOM_CODE)
        assert res.values["new_df"].size == 2

    def test_string_format(self, execute):
        res = execute(STRING_FORMAT)
        assert res.values["a"] == "{ foo }"

    def test_end_to_end_simple_graph(self, execute):
        res = execute(PUBLISH_CODE)
        assert res.values["a"] == 11
        # TODO: testing publish artifact

    def test_variable_alias(self, execute):
        res = execute(VARIABLE_ALIAS_CODE)
        assert res.values["a"] == 1.2
        assert res.values["b"] == 1.2

    def test_chained_ops(self, execute):
        code = "b = 1 < 2 < 3\nassert b"
        execute(code)

    def test_import_name(self, execute):
        code = "import pandas as pd\nassert pd.__name__ == 'pandas'"
        execute(code)

    def test_fake_attribute(self, execute):
        code = "a = 1\nb=a.imag == 1"
        res = execute(code)
        assert res.values["b"] is False

    def test_publish(self, execute):
        """
        testing something super simple
        """
        res = execute(PUBLISH_CODE)

        artifact = res.db.get_artifact_by_name(publish_name)

        assert artifact.name == publish_name
        time_diff = (
            datetime.datetime.now() - artifact.date_created
        ).total_seconds()
        assert time_diff < 1

    def test_dictionary_support(self, execute):
        execute(DICTIONARY_SUPPORT)

    @pytest.mark.slow
    def test_graph_with_basic_image(self, execute):
        execute(IMAGE_CODE)

    def test_no_script_error(self):
        # TODO
        # from lineapy.cli import cli

        # runner = CliRunner(mix_stderr=False)
        # result = runner.invoke(cli, ["missing"])
        # assert result.exit_code == 2
        # assert "Usage:" in result.stderr
        pass

    def test_compareops(self, execute):
        code = "b = 1 < 2 < 3\nassert b"
        execute(code)

    def test_binops(self, execute):
        res = execute(BINOPS)
        assert res.values["r1"] == 13
        assert res.values["r2"] == 9
        assert res.values["r3"] == 22
        assert res.values["r4"] == 5.5
        assert res.values["r5"] == 5
        assert res.values["r6"] == 1
        assert res.values["r7"] == 121
        assert res.values["r8"] == 44
        assert res.values["r9"] == 2
        assert res.values["r10"] == 11
        assert res.values["r11"] == 9
        assert res.values["r12"] == 2

    def test_logical_binops(self, execute):
        res = execute(LOGICAL_BINOPS)
        assert res.values["r1"] is False
        assert res.values["r2"] is True
        assert res.values["r3"] is True
        assert res.values["r4"] is True
        assert res.values["r5"] is False
        assert res.values["r6"] is False

    def test_subscript(self, execute):
        res = execute(SUBSCRIPT)
        assert len(res.values["ls"]) == 4
        assert res.values["ls"][0] == 1
        assert res.values["ls"][1] == 4
        assert res.values["ls"][2] == 30
        assert res.values["ls"][3] == 40

    def test_simple(self, execute):
        assert execute("a = abs(11)").values["a"] == 11

    def test_print(self, execute, capsys):

        execute(PRINT_CODE)
        captured = capsys.readouterr()
        # Shows up twice due to re-exeuction
        assert captured.out == "10\n10\n"

    def test_chained_attributes(self, execute):
        """
        https://github.com/LineaLabs/lineapy/issues/161
        """
        import altair

        altair.data_transformers.enable("default")
        assert altair.data_transformers.active != "json"
        execute("import altair; altair.data_transformers.enable('json')")
        assert altair.data_transformers.active == "json"

    @pytest.mark.xfail(reason="get_ipython not defined in tests")
    def test_lookup_undefined_global_call(self, execute):
        """
        Even though get_ipython isn't defined when executing normally,
        we can still create a graph for it if we don't try to execute it
        outside of ipython.
        """
        execute("get_ipython().system('')")

    def test_subscript_call(self, execute):
        execute("[0][abs(0)]")

    def test_alias_by_reference(self, execute):
        res = execute(ALIAS_BY_REFERENCE)
        assert res.values["s"] == 10
        assert res.values["r1"] is True
        assert res.values["r2"] is False

    def test_alias_by_value(self, execute):
        res = execute(ALIAS_BY_VALUE)
        print(res.graph)
        assert res.values["a"] == 2
        assert res.values["b"] == 0

    def test_csv_import(self, execute):
        res = execute(CSV_CODE)
        assert res.values["s"] == 25

    def test_messy_nodes(self, execute, python_snapshot):
        res = execute(MESSY_NODES)
        assert res.values["g"] == 5
        assert res.slice("f") == python_snapshot

    def test_messy_nodes_slice(self, execute, python_snapshot):
        res = execute(MESSY_NODES, snapshot=False)
        assert res.slice("f") == python_snapshot

    def test_simple_slice(self, execute, python_snapshot):
        res = execute(
            SIMPLE_SLICE,
            snapshot=False,
        )

        assert res.slice("c") == python_snapshot

    def test_nested_call_graph(self, execute):
        res = execute(NESTED_CALL)
        assert res.values["a"] == 10

    def test_assignment_destructuring(self, execute):
        res = execute("a, b = (1, 2)")
        assert res.values["a"] == 1
        assert res.values["b"] == 2

    @pytest.mark.slow
    def test_housing(self, housing_tracer, python_snapshot):
        assert housing_tracer.slice("p value") == python_snapshot


class TestUnaryOp:
    def test_sub(self, execute):
        res = execute("x = 1\ny=-x")
        assert res.values["y"] == -1

    def test_add(self, execute):
        """
        Weird test case from https://stackoverflow.com/a/16819334/907060
        """
        execute(
            """from decimal import Decimal
obj = Decimal('3.1415926535897932384626433832795028841971')
assert +obj != obj"""
        )

    def test_invert(self, execute):
        """
        https://stackoverflow.com/q/7278779/907060
        """
        res = execute("a = 1\nb=~a")
        assert res.values["b"] == -2

    def test_not(self, execute):
        res = execute("a = 1\nb=not a")
        assert res.values["b"] is False


class TestDelete:
    """
    Test the three parts of #95, to cover the Delete AST node

    https://docs.python.org/3/library/ast.html#ast.Delete
    """

    @pytest.mark.xfail(reason="dont support deleting a variable")
    def test_del_var(self, execute):

        res = execute("a = 1; del a")
        assert "a" not in res.values

    def test_del_subscript(self, execute):
        """
        Part of #95
        """
        res = execute("a = [1]; del a[0]")
        assert res.values["a"] == []

    def test_set_attr(self, execute):
        res = execute("import types; x = types.SimpleNamespace(); x.hi = 1")
        assert res.values["x"].hi == 1

    def test_del_attribute(self, execute):
        """
        Part of #95
        """
        res = execute(
            "import types; x = types.SimpleNamespace(); x.hi = 1; del x.hi",
        )
        x = res.values["x"]
        assert not hasattr(x, "hi")


class TestListComprehension:
    def test_returns_value(self, execute):
        res = execute("x = [i + 1 for i in range(3)]")
        assert res.values["x"] == [1, 2, 3]

    def test_depends_on_prev_value(self, execute):
        res = execute(
            "y = range(3)\nx = [i + 1 for i in y]",
            snapshot=False,
            artifacts=["x"],
        )
        # Verify that i isn't set in the local scope
        assert res.values["x"] == [1, 2, 3]
        assert res.values["y"] == range(3)
        assert "i" not in res.values
        sliced_code = res.slice("x")
        assert execute(sliced_code).values["x"] == [1, 2, 3]


class TestSlicing:
    def test_empty_slice(self, execute):
        res = execute("x = [1, 2, 3][:]")
        assert res.values["x"] == [1, 2, 3]

    def test_slice_with_step(self, execute):
        res = execute("x = [1, 2, 3][::2]")
        assert res.values["x"] == [1, 3]

    def test_slice_with_step_and_start(self, execute):
        res = execute("x = [1, 2, 3][0::2]")
        assert res.values["x"] == [1, 3]

    def test_slice_with_step_and_stop(self, execute):
        res = execute("x = [1, 2, 3][:2:2]")
        assert res.values["x"] == [1]

    def test_slice_with_step_and_start_and_stop(self, execute):
        res = execute("x = [1, 2, 3][1:2:2]")
        assert res.values["x"] == [2]

    def test_slice_with_start(self, execute):
        res = execute("x = [1, 2, 3][1:]")
        assert res.values["x"] == [2, 3]


class TestDictionary:
    def test_basic_dict(self, execute):
        res = execute("x = {'a': 1, 'b': 2}")
        assert res.values["x"] == {"a": 1, "b": 2}

    def test_splatting(self, execute):
        res = execute("x = {1: 2, 2:2, **{1: 3, 2: 3}, 1: 4}")
        assert res.values["x"] == {1: 4, 2: 3}


class TestFunctionMutations:
    def test_mutation(self, execute):
        """
        Verify that mutating an item wil cause a dependency on the mutation.
        """
        source = "x = {}\nx['a'] = 3\n"
        res = execute(source, artifacts=["x"])
        assert res.artifacts["x"] == source

    def test_mutation_of_view(self, execute):
        """
        Verify that mutating a view will update the original.
        """
        source = """x = {}
y = {}
x['y'] = y
y['a'] = 1
"""
        res = execute(source, artifacts=["x"])
        assert res.artifacts["x"] == source
        # assert res.artifacts["y"] == "y = {}\ny['a'] = 1\n"

    def test_before_after_mutation(self, execute):
        """
        Verify that references to an object before its mutated are different
        than after
        """
        source = """x = {}
before = str(x)
x['a'] = 1
after = str(x)
"""
        res = execute(source, artifacts=["x", "before", "after"])
        assert res.artifacts == {
            "x": "x = {}\nx['a'] = 1\n",
            "before": "x = {}\nbefore = str(x)\n",
            "after": "x = {}\nx['a'] = 1\nafter = str(x)\n",
        }

    def test_view_of_view(self, execute):
        """
        Verify that mutating a view of a view will update the original.
        """
        source = """x = {}
y = {}
z = {}
x['y'] = y
y['z'] = z
z['a'] = 1
"""
        res = execute(source, artifacts=["x", "y", "z"])

        assert res.artifacts == {
            "x": source,
            "y": "y = {}\nz = {}\ny['z'] = z\nz['a'] = 1\n",
            "z": "z = {}\nz['a'] = 1\n",
        }

    def test_delitem(self, execute):
        """
        Verify that mutating a view of a view will update the original.
        """
        source = """x = {1: 1}
del x[1]
"""
        res = execute(source, artifacts=["x"])

        assert res.artifacts["x"] == source

    @pytest.mark.slow
    def test_self_return_loop(self, execute):
        """
        Verifies that if we return a value that is the same as the self arg,
        they will both be dependent on one another.
        """
        # From https://scikit-learn.org/stable/modules/generated/sklearn.dummy.DummyClassifier.html
        code = """import numpy as np
from sklearn.dummy import DummyClassifier
X = np.array([-1, 1, 1, 1])
y = np.array([0, 1, 1, 1])
clf = DummyClassifier(strategy="most_frequent")
new_clf = clf.fit(X, y)
clf.fit(X, y)
new_clf.fit(X, y)
"""
        res = execute(code, artifacts=["new_clf", "clf"])
        assert res.artifacts["new_clf"] == code
        assert res.artifacts["clf"] == code<|MERGE_RESOLUTION|>--- conflicted
+++ resolved
@@ -155,28 +155,6 @@
     - LineaDB
     """
 
-<<<<<<< HEAD
-    @pytest.mark.xfail(
-        reason="check for `save` is brittle, relies on Attribute"
-    )
-=======
-    def setup(self):
-        """
-        Reference https://github.com/pallets/flask/blob/
-        afc13b9390ae2e40f4731e815b49edc9ef52ed4b/tests/test_cli.py
-
-        TODO
-        - More testing of error cases and error messages
-        """
-        self.runner = CliRunner()
-        # FIXME: test harness cli, extract out magic string
-        # FIXME: add methods instead of accessing session
-        config = get_default_config_by_environment(ExecutionMode.DEV)
-        # also reset the file
-        reset_test_db(config.database_uri)
-        self.db = RelationalLineaDB(config)
-
->>>>>>> cde4a11e
     def test_publish_format(self, execute):
         res = execute(PUBLISH_ALT_FORMAT_CODE)
         artifact = res.db.get_artifact_by_name(alt_publish_name)
