--- conflicted
+++ resolved
@@ -43,44 +43,6 @@
 
 
 class TestBasicExecutor:
-<<<<<<< HEAD
-    # we should probably do a shared setup in the future
-    def test_simple_graph(self):
-        # initialize the executor
-        e = Executor()
-        e.execute_program(simple_graph)
-        a = e.get_value_by_variable_name("a")
-        assert a == 11
-
-    def test_nested_call_graph(self):
-        e = Executor()
-        e.execute_program(nested_call_graph)
-        a = e.get_value_by_variable_name("a")
-        assert a == 10
-
-    def test_graph_with_print(self):
-        e = Executor()
-        e.execute_program(simple_with_variable_argument_and_print)
-        stdout = e.get_stdout()
-        assert stdout == "10\n"
-
-    def test_basic_import(self):
-        """
-        some imports are built in, such as "math" or "datetime"
-        """
-        e = Executor()
-        e.execute_program(graph_with_import)
-        b = e.get_value_by_variable_name("b")
-        assert b == 5
-
-    def test_simple_function_definition_graph(self):
-        e = Executor()
-        e.execute_program(
-            simple_function_definition_graph,
-        )
-        c = e.get_value_by_variable_name("c")
-        assert c == 1
-=======
     def test_nested_call_graph(self, execute):
         res = execute(nested_call_graph_code)
         assert res.values["a"] == 10
@@ -88,7 +50,6 @@
     def test_simple_function_definition_graph(self, execute):
         res = execute(simple_function_definition_graph_code)
         assert res.values["c"] == 1
->>>>>>> f8eec7d7
 
     # TODO: Move to E2E when function definitions that edit globals work
     def test_graph_with_function_definition(self):
@@ -171,7 +132,9 @@
 
         res = execute(
             graph_with_messy_nodes_code,
-            exec_transformed_xfail="https://github.com/LineaLabs/lineapy/issues/155",
+            exec_transformed_xfail=(
+                "https://github.com/LineaLabs/lineapy/issues/155"
+            ),
         )
         assert res.values["g"] == 5
 
