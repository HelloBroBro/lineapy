--- conflicted
+++ resolved
@@ -56,13 +56,8 @@
         self._check_equality(import_code, expected)
 
     def test_visit_call(self):
-<<<<<<< HEAD
-        simple_call = "foo()"
-
-=======
         # FIXME
         pass
->>>>>>> ddb96322
 
     def test_visit_assign(self):
         # FIXME
