from ast import AST
from datetime import datetime
<<<<<<< HEAD
from astpretty import pformat
from typing import Optional, List
=======
from itertools import starmap
from os import remove

>>>>>>> e28f2110

from lineapy.data.types import (
    SessionContext,
    SessionType,
)
from lineapy.utils import get_new_id


def get_new_session(libraries: Optional[List] = None) -> SessionContext:
    if libraries is None:
        libraries = []
    return SessionContext(
        id=get_new_id(),
        file_name="testing.py",
        environment_type=SessionType.SCRIPT,
        creation_time=datetime.now(),
        libraries=libraries,
    )


<<<<<<< HEAD
def reset_test_db():
    """
    # TODO @dhruv. Please have a simple way of tearing down the test database
    # You might have to add some configs to the LineaDBConfig, or pass in some path to the db etc.
    If unsure, please sync with @yifanwu
    """
    pass
    # raise NotImplementedError
=======
def reset_test_db(sqlite_uri: str):
    """ """
    try:
        r = sqlite_uri.split("///")
        remove(r[1])
        return True
    except:
        return False
>>>>>>> e28f2110


def compare_ast(node1: AST, node2: AST):
    """
    Compare two AST trees, ignoring offset information.
    """
    s1 = pformat(node1, show_offsets=False)
    s2 = pformat(node2, show_offsets=False)
    return s1 == s2<|MERGE_RESOLUTION|>--- conflicted
+++ resolved
@@ -1,13 +1,7 @@
 from ast import AST
 from datetime import datetime
-<<<<<<< HEAD
 from astpretty import pformat
 from typing import Optional, List
-=======
-from itertools import starmap
-from os import remove
-
->>>>>>> e28f2110
 
 from lineapy.data.types import (
     SessionContext,
@@ -28,16 +22,6 @@
     )
 
 
-<<<<<<< HEAD
-def reset_test_db():
-    """
-    # TODO @dhruv. Please have a simple way of tearing down the test database
-    # You might have to add some configs to the LineaDBConfig, or pass in some path to the db etc.
-    If unsure, please sync with @yifanwu
-    """
-    pass
-    # raise NotImplementedError
-=======
 def reset_test_db(sqlite_uri: str):
     """ """
     try:
@@ -46,7 +30,6 @@
         return True
     except:
         return False
->>>>>>> e28f2110
 
 
 def compare_ast(node1: AST, node2: AST):
